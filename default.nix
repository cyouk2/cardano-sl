--- conflicted
+++ resolved
@@ -48,16 +48,12 @@
         };
       });
 
-<<<<<<< HEAD
-=======
-      cardano-sl-wallet-static = justStaticExecutables super.cardano-sl-wallet;
->>>>>>> 797dfa47
       cardano-sl-networking = dontCheck super.cardano-sl-networking;
       cardano-sl-client = addRealTimeTestLogs super.cardano-sl-client;
       cardano-sl-generator = addRealTimeTestLogs super.cardano-sl-generator;
       cardano-sl-auxx = addGitRev (justStaticExecutables super.cardano-sl-auxx);
       cardano-sl-node = addGitRev super.cardano-sl-node;
-      cardano-sl-wallet = addGitRev (justStaticExecutables super.cardano-sl-wallet);
+      cardano-sl-wallet-static = addGitRev (justStaticExecutables super.cardano-sl-wallet);
       cardano-sl-tools = addGitRev (justStaticExecutables (overrideCabal super.cardano-sl-tools (drv: {
         # waiting on load-command size fix in dyld
         doCheck = ! pkgs.stdenv.isDarwin;
