-- | SafeCopy serialization of the world, required for wallet. ☕

module Pos.SafeCopy
       (
       ) where

import           Universum

import qualified Cardano.Crypto.Wallet as CC
import qualified Cardano.Crypto.Wallet.Encrypted as CC
<<<<<<< HEAD
import qualified Crypto.ECC.Edwards25519         as ED25519
import qualified Crypto.Sign.Ed25519             as EDS25519
import qualified Data.DList                      as DL
import           Data.SafeCopy                   (SafeCopy (..), base, contain,
                                                  deriveSafeCopySimple, safeGet, safePut)
import qualified Data.Serialize                  as Cereal (Serialize (..), getWord8,
                                                            putWord8)
import           Serokell.Data.Memory.Units      (Byte, fromBytes, toBytes)

import           Pos.Binary.Class                (Bi)
import qualified Pos.Binary.Class                as Bi
import           Pos.Block.Core
import           Pos.Core.Fee                    (Coeff (..), TxFeePolicy (..),
                                                  TxSizeLinear (..))
import           Pos.Core.Types                  (AddrAttributes (..),
                                                  AddrSpendingData (..),
                                                  AddrStakeDistribution (..),
                                                  AddrType (..), Address (..),
                                                  Address' (..), ApplicationName (..),
                                                  BlockCount (..), BlockVersion (..),
                                                  BlockVersionData (..),
                                                  ChainDifficulty (..), Coin,
                                                  CoinPortion (..), EpochIndex (..),
                                                  EpochOrSlot (..), LocalSlotIndex (..),
                                                  Script (..), SharedSeed (..),
                                                  SlotCount (..), SlotId (..),
                                                  SoftforkRule (..), SoftwareVersion (..))
import           Pos.Core.Vss                    (VssCertificate (..), VssCertificatesMap)
import           Pos.Crypto.Hashing              (AbstractHash (..))
import           Pos.Crypto.HD                   (HDAddressPayload (..))
import           Pos.Crypto.SecretSharing        (SecretProof)
import           Pos.Crypto.Signing.Redeem       (RedeemPublicKey (..),
                                                  RedeemSecretKey (..),
                                                  RedeemSignature (..))
import           Pos.Crypto.Signing.Signing      (ProxyCert (..), ProxySecretKey (..),
                                                  ProxySignature (..), PublicKey (..),
                                                  SecretKey (..), Signature (..),
                                                  Signed (..))
import           Pos.Data.Attributes             (Attributes (..), UnparsedFields)
import           Pos.Delegation.Types            (DlgPayload (..))
import           Pos.Merkle                      (MerkleNode (..), MerkleRoot (..),
                                                  MerkleTree (..))
import           Pos.Ssc.Core                    (Commitment (..), CommitmentsMap,
                                                  Opening (..), SscPayload (..),
                                                  SscProof (..))
import           Pos.Txp.Core.Types              (Tx (..), TxIn (..), TxInWitness (..),
                                                  TxOut (..), TxOutAux (..),
                                                  TxPayload (..), TxProof (..))
import           Pos.Update.Core.Types           (BlockVersionModifier (..),
                                                  SystemTag (..), UpdateData (..),
                                                  UpdatePayload (..), UpdateProposal (..),
                                                  UpdateVote (..))
import qualified Pos.Util.Modifier               as MM
=======
import qualified Crypto.ECC.Edwards25519 as ED25519
import qualified Crypto.Sign.Ed25519 as EDS25519
import           Data.SafeCopy (Contained, SafeCopy (..), base, contain, deriveSafeCopySimple,
                                safeGet, safePut)
import qualified Data.Serialize as Cereal
import qualified PlutusCore.Program as PLCore
import qualified PlutusCore.Term as PLCore
import           Serokell.Data.Memory.Units (Byte, fromBytes, toBytes)

import           Pos.Binary.Class (AsBinary (..), Bi)
import qualified Pos.Binary.Class as Bi
import           Pos.Core.Block
import           Pos.Core.Common (AddrAttributes (..), AddrSpendingData (..),
                                  AddrStakeDistribution (..), AddrType (..), Address (..),
                                  Address' (..), BlockCount (..), ChainDifficulty (..), Coeff (..),
                                  Coin, CoinPortion (..), Script (..), SharedSeed (..),
                                  TxFeePolicy (..), TxSizeLinear (..))
import           Pos.Core.Delegation (DlgPayload (..))
import           Pos.Core.Slotting (EpochIndex (..), EpochOrSlot (..), LocalSlotIndex (..),
                                    SlotCount (..), SlotId (..))
import           Pos.Core.Ssc (Commitment (..), CommitmentsMap, Opening (..), SscPayload (..),
                               SscProof (..), VssCertificate (..), VssCertificatesMap)
import           Pos.Core.Txp (Tx (..), TxIn (..), TxInWitness (..), TxOut (..), TxOutAux (..),
                               TxPayload (..), TxProof (..))
import           Pos.Core.Update (ApplicationName (..), BlockVersion (..), BlockVersionData (..),
                                  BlockVersionModifier (..), SoftforkRule (..),
                                  SoftwareVersion (..), SystemTag (..), UpdateData (..),
                                  UpdatePayload (..), UpdateProposal (..), UpdateVote (..))
import           Pos.Crypto.Hashing (AbstractHash (..), WithHash (..))
import           Pos.Crypto.HD (HDAddressPayload (..))
import           Pos.Crypto.SecretSharing (SecretProof)
import           Pos.Crypto.Signing.Redeem (RedeemPublicKey (..), RedeemSecretKey (..),
                                            RedeemSignature (..))
import           Pos.Crypto.Signing.Signing (ProxyCert (..), ProxySecretKey (..),
                                             ProxySignature (..), PublicKey (..), SecretKey (..),
                                             Signature (..), Signed (..))
import           Pos.Data.Attributes (Attributes (..), UnparsedFields)
import           Pos.Merkle (MerkleNode (..), MerkleRoot (..), MerkleTree (..))
import qualified Pos.Util.Modifier as MM

----------------------------------------------------------------------------
-- Bi
----------------------------------------------------------------------------

putCopyBi :: Bi a => a -> Contained Cereal.Put
putCopyBi = contain . safePut . Bi.serialize

getCopyBi :: forall a. Bi a => Contained (Cereal.Get a)
getCopyBi = contain $ do
    bs <- safeGet
    case Bi.deserializeOrFail bs of
        Left (err, _) -> fail $ "getCopy@" ++ (Bi.label (Proxy @a)) <> ": " <> show err
        Right (x, _)  -> return x
>>>>>>> b46c7639


----------------------------------------------------------------------------
-- Core types
----------------------------------------------------------------------------

deriveSafeCopySimple 0 'base ''Script
deriveSafeCopySimple 0 'base ''ApplicationName
deriveSafeCopySimple 0 'base ''BlockVersion
deriveSafeCopySimple 0 'base ''SoftwareVersion

deriveSafeCopySimple 0 'base ''ED25519.PointCompressed
deriveSafeCopySimple 0 'base ''ED25519.Scalar
deriveSafeCopySimple 0 'base ''ED25519.Signature
--
deriveSafeCopySimple 0 'base ''CC.EncryptedKey
deriveSafeCopySimple 0 'base ''CC.ChainCode
deriveSafeCopySimple 0 'base ''CC.XPub
deriveSafeCopySimple 0 'base ''CC.XPrv
deriveSafeCopySimple 0 'base ''CC.XSignature

deriveSafeCopySimple 0 'base ''PublicKey
deriveSafeCopySimple 0 'base ''SecretKey

deriveSafeCopySimple 0 'base ''ProxySecretKey

deriveSafeCopySimple 0 'base ''EDS25519.PublicKey
deriveSafeCopySimple 0 'base ''EDS25519.SecretKey
deriveSafeCopySimple 0 'base ''EDS25519.Signature

deriveSafeCopySimple 0 'base ''RedeemPublicKey
deriveSafeCopySimple 0 'base ''RedeemSecretKey

instance Bi SecretProof => SafeCopy SecretProof where
    getCopy = getCopyBi
    putCopy = putCopyBi

----------------------------------------------------------------------------
-- SSC
----------------------------------------------------------------------------

deriveSafeCopySimple 0 'base ''VssCertificate
deriveSafeCopySimple 0 'base ''Opening
deriveSafeCopySimple 0 'base ''Commitment
deriveSafeCopySimple 0 'base ''CommitmentsMap
deriveSafeCopySimple 0 'base ''VssCertificatesMap

deriveSafeCopySimple 0 'base ''SscPayload
deriveSafeCopySimple 0 'base ''SscProof

----------------------------------------------------------------------------
-- Base types
----------------------------------------------------------------------------

deriveSafeCopySimple 0 'base ''CoinPortion
deriveSafeCopySimple 0 'base ''EpochIndex
deriveSafeCopySimple 0 'base ''LocalSlotIndex
deriveSafeCopySimple 0 'base ''SlotId
deriveSafeCopySimple 0 'base ''EpochOrSlot
deriveSafeCopySimple 0 'base ''UnparsedFields
deriveSafeCopySimple 0 'base ''BlockCount
deriveSafeCopySimple 0 'base ''SlotCount
deriveSafeCopySimple 0 'base ''Coin
deriveSafeCopySimple 0 'base ''HDAddressPayload
deriveSafeCopySimple 0 'base ''AddrType -- ☃
deriveSafeCopySimple 0 'base ''AddrStakeDistribution
deriveSafeCopySimple 0 'base ''AddrSpendingData
deriveSafeCopySimple 0 'base ''AddrAttributes
deriveSafeCopySimple 0 'base ''Address'
deriveSafeCopySimple 0 'base ''Address
deriveSafeCopySimple 0 'base ''TxInWitness
deriveSafeCopySimple 0 'base ''TxIn
deriveSafeCopySimple 0 'base ''TxOut
deriveSafeCopySimple 0 'base ''TxOutAux
deriveSafeCopySimple 0 'base ''Tx
deriveSafeCopySimple 0 'base ''TxProof
deriveSafeCopySimple 0 'base ''TxPayload
deriveSafeCopySimple 0 'base ''SharedSeed

deriveSafeCopySimple 0 'base ''DlgPayload

deriveSafeCopySimple 0 'base ''MainExtraBodyData
deriveSafeCopySimple 0 'base ''MainExtraHeaderData
deriveSafeCopySimple 0 'base ''GenesisExtraHeaderData
deriveSafeCopySimple 0 'base ''GenesisExtraBodyData

deriveSafeCopySimple 0 'base ''SystemTag
deriveSafeCopySimple 0 'base ''UpdateData
deriveSafeCopySimple 0 'base ''Coeff
deriveSafeCopySimple 0 'base ''TxSizeLinear
deriveSafeCopySimple 0 'base ''TxFeePolicy
deriveSafeCopySimple 0 'base ''SoftforkRule -- 💋
deriveSafeCopySimple 0 'base ''BlockVersionData
deriveSafeCopySimple 0 'base ''BlockVersionModifier
deriveSafeCopySimple 0 'base ''UpdateProposal
deriveSafeCopySimple 0 'base ''UpdateVote
deriveSafeCopySimple 0 'base ''UpdatePayload

-- Manually written instances can't be derived because
-- 'deriveSafeCopySimple' is not clever enough to add
-- “SafeCopy (Whatever a) =>” constraints.
-- Written by hand, because @deriveSafeCopySimple@ generates redundant
-- constraint (SafeCopy w) though it's phantom.
----------------------------------------------------------------------------
-- Manual instances
----------------------------------------------------------------------------

instance ( SafeCopy (BHeaderHash b)
         , SafeCopy (BodyProof b)
         , SafeCopy (ConsensusData b)
         , SafeCopy (ExtraHeaderData b)
         ) =>
         SafeCopy (GenericBlockHeader b) where
    getCopy =
        contain $
        do _gbhPrevBlock <- safeGet
           _gbhBodyProof <- safeGet
           _gbhConsensus <- safeGet
           _gbhExtra <- safeGet
           return $! UnsafeGenericBlockHeader {..}
    putCopy UnsafeGenericBlockHeader {..} =
        contain $
        do safePut _gbhPrevBlock
           safePut _gbhBodyProof
           safePut _gbhConsensus
           safePut _gbhExtra

instance ( SafeCopy (BHeaderHash b)
         , SafeCopy (BodyProof b)
         , SafeCopy (ConsensusData b)
         , SafeCopy (ExtraHeaderData b)
         , SafeCopy (Body b)
         , SafeCopy (ExtraBodyData b)
         ) =>
         SafeCopy (GenericBlock b) where
    getCopy =
        contain $
        do _gbHeader <- safeGet
           _gbBody <- safeGet
           _gbExtra <- safeGet
           return $! UnsafeGenericBlock {..}
    putCopy UnsafeGenericBlock {..} =
        contain $
        do safePut _gbHeader
           safePut _gbBody
           safePut _gbExtra

deriveSafeCopySimple 0 'base ''ChainDifficulty

instance SafeCopy SscProof =>
         SafeCopy (BodyProof MainBlockchain) where
    getCopy = contain $ do
        mpTxProof <- safeGet
        mpMpcProof      <- safeGet
        mpProxySKsProof <- safeGet
        mpUpdateProof   <- safeGet
        return $! MainProof{..}
    putCopy MainProof {..} = contain $ do
        safePut mpTxProof
        safePut mpMpcProof
        safePut mpProxySKsProof
        safePut mpUpdateProof

instance SafeCopy (BodyProof GenesisBlockchain) where
    getCopy =
        contain $
        do x <- safeGet
           return $! GenesisProof x
    putCopy (GenesisProof x) =
        contain $
        do safePut x

instance SafeCopy BlockSignature where
    getCopy = contain $ Cereal.getWord8 >>= \case
        0 -> BlockSignature <$> safeGet
        1 -> BlockPSignatureLight <$> safeGet
        2 -> BlockPSignatureHeavy <$> safeGet
        t -> fail $ "getCopy@BlockSignature: couldn't read tag: " <> show t
    putCopy (BlockSignature sig)            = contain $ Cereal.putWord8 0 >> safePut sig
    putCopy (BlockPSignatureLight proxySig) = contain $ Cereal.putWord8 1 >> safePut proxySig
    putCopy (BlockPSignatureHeavy proxySig) = contain $ Cereal.putWord8 2 >> safePut proxySig

instance SafeCopy (ConsensusData MainBlockchain) where
    getCopy =
        contain $
        do _mcdSlot <- safeGet
           _mcdLeaderKey <- safeGet
           _mcdDifficulty <- safeGet
           _mcdSignature <- safeGet
           return $! MainConsensusData {..}
    putCopy MainConsensusData {..} =
        contain $
        do safePut _mcdSlot
           safePut _mcdLeaderKey
           safePut _mcdDifficulty
           safePut _mcdSignature

instance SafeCopy (ConsensusData GenesisBlockchain) where
    getCopy =
        contain $
        do _gcdEpoch <- safeGet
           _gcdDifficulty <- safeGet
           return $! GenesisConsensusData {..}
    putCopy GenesisConsensusData {..} =
        contain $
        do safePut _gcdEpoch
           safePut _gcdDifficulty

instance SafeCopy SscPayload =>
         SafeCopy (Body MainBlockchain) where
    getCopy = contain $ do
        _mbTxPayload     <- safeGet
        _mbSscPayload    <- safeGet
        _mbDlgPayload    <- safeGet
        _mbUpdatePayload <- safeGet
        return $! MainBody{..}
    putCopy MainBody {..} = contain $ do
        safePut _mbTxPayload
        safePut _mbSscPayload
        safePut _mbDlgPayload
        safePut _mbUpdatePayload

instance SafeCopy (Body GenesisBlockchain) where
    getCopy =
        contain $
        do _gbLeaders <- safeGet
           return $! GenesisBody {..}
    putCopy GenesisBody {..} =
        contain $
        do safePut _gbLeaders

instance SafeCopy (RedeemSignature a) where
    putCopy (RedeemSignature sig) = contain $ safePut sig
    getCopy = contain $ RedeemSignature <$> safeGet

instance SafeCopy (Signature a) where
    putCopy (Signature sig) = contain $ safePut sig
    getCopy = contain $ Signature <$> safeGet

instance (Bi (Signature a), Bi a) => SafeCopy (Signed a) where
    putCopy (Signed v s) = contain $ safePut (Bi.serialize' (v,s))
    getCopy = contain $ do
        bs <- safeGet
        case Bi.decodeFull bs of
            Left err    -> fail $ toString $ "getCopy@SafeCopy: " <> err
            Right (v,s) -> pure $ Signed v s

instance SafeCopy (ProxyCert w) where
    putCopy (ProxyCert sig) = contain $ safePut sig
    getCopy = contain $ ProxyCert <$> safeGet

instance (SafeCopy w) => SafeCopy (ProxySignature w a) where
    putCopy ProxySignature{..} = contain $ do
        safePut psigPsk
        safePut psigSig
    getCopy = contain $ ProxySignature <$> safeGet <*> safeGet

instance (Bi (MerkleRoot a), Typeable a) => SafeCopy (MerkleRoot a) where
    getCopy = getCopyBi
    putCopy = putCopyBi

instance (Bi (MerkleNode a), Typeable a) => SafeCopy (MerkleNode a) where
    getCopy = getCopyBi
    putCopy = putCopyBi

instance (Bi (MerkleTree a), Typeable a) => SafeCopy (MerkleTree a) where
    getCopy = getCopyBi
    putCopy = putCopyBi

instance SafeCopy h => SafeCopy (Attributes h) where
    getCopy =
        contain $
        do attrData <- safeGet
           attrRemain <- safeGet
           return $! Attributes {..}
    putCopy Attributes {..} =
        contain $
        do safePut attrData
           safePut attrRemain

instance (Bi (AbstractHash algo a), Typeable algo, Typeable a) =>
        SafeCopy (AbstractHash algo a) where
   putCopy = putCopyBi
   getCopy = getCopyBi

instance Cereal.Serialize Byte where
    get = fromBytes <$> Cereal.get
    put = Cereal.put . toBytes

instance SafeCopy Byte

instance (SafeCopy k, SafeCopy v, Eq k, Hashable k) => SafeCopy (MM.MapModifier k v) where
    getCopy = contain $ MM.fromHashMap <$> safeGet
    putCopy mm = contain $ safePut (MM.toHashMap mm)

<<<<<<< HEAD
instance SafeCopy a => SafeCopy (DL.DList a) where
    getCopy = contain $ DL.fromList <$> safeGet
    putCopy dl = contain $ safePut (DL.toList dl)
=======
instance SafeCopy (AsBinary a) where
    getCopy = contain $ AsBinary <$> safeGet
    putCopy = contain . safePut . getAsBinary

instance (Typeable a, Bi a) => SafeCopy (WithHash a) where
    putCopy = putCopyBi
    getCopy = getCopyBi

----------------------------------------------------------------------------
-- Plutus
----------------------------------------------------------------------------

instance Bi PLCore.Term => SafeCopy PLCore.Term where
    getCopy = getCopyBi
    putCopy = putCopyBi

instance Bi PLCore.Program => SafeCopy PLCore.Program where
    getCopy = getCopyBi
    putCopy = putCopyBi
>>>>>>> b46c7639
<|MERGE_RESOLUTION|>--- conflicted
+++ resolved
@@ -8,61 +8,6 @@
 
 import qualified Cardano.Crypto.Wallet as CC
 import qualified Cardano.Crypto.Wallet.Encrypted as CC
-<<<<<<< HEAD
-import qualified Crypto.ECC.Edwards25519         as ED25519
-import qualified Crypto.Sign.Ed25519             as EDS25519
-import qualified Data.DList                      as DL
-import           Data.SafeCopy                   (SafeCopy (..), base, contain,
-                                                  deriveSafeCopySimple, safeGet, safePut)
-import qualified Data.Serialize                  as Cereal (Serialize (..), getWord8,
-                                                            putWord8)
-import           Serokell.Data.Memory.Units      (Byte, fromBytes, toBytes)
-
-import           Pos.Binary.Class                (Bi)
-import qualified Pos.Binary.Class                as Bi
-import           Pos.Block.Core
-import           Pos.Core.Fee                    (Coeff (..), TxFeePolicy (..),
-                                                  TxSizeLinear (..))
-import           Pos.Core.Types                  (AddrAttributes (..),
-                                                  AddrSpendingData (..),
-                                                  AddrStakeDistribution (..),
-                                                  AddrType (..), Address (..),
-                                                  Address' (..), ApplicationName (..),
-                                                  BlockCount (..), BlockVersion (..),
-                                                  BlockVersionData (..),
-                                                  ChainDifficulty (..), Coin,
-                                                  CoinPortion (..), EpochIndex (..),
-                                                  EpochOrSlot (..), LocalSlotIndex (..),
-                                                  Script (..), SharedSeed (..),
-                                                  SlotCount (..), SlotId (..),
-                                                  SoftforkRule (..), SoftwareVersion (..))
-import           Pos.Core.Vss                    (VssCertificate (..), VssCertificatesMap)
-import           Pos.Crypto.Hashing              (AbstractHash (..))
-import           Pos.Crypto.HD                   (HDAddressPayload (..))
-import           Pos.Crypto.SecretSharing        (SecretProof)
-import           Pos.Crypto.Signing.Redeem       (RedeemPublicKey (..),
-                                                  RedeemSecretKey (..),
-                                                  RedeemSignature (..))
-import           Pos.Crypto.Signing.Signing      (ProxyCert (..), ProxySecretKey (..),
-                                                  ProxySignature (..), PublicKey (..),
-                                                  SecretKey (..), Signature (..),
-                                                  Signed (..))
-import           Pos.Data.Attributes             (Attributes (..), UnparsedFields)
-import           Pos.Delegation.Types            (DlgPayload (..))
-import           Pos.Merkle                      (MerkleNode (..), MerkleRoot (..),
-                                                  MerkleTree (..))
-import           Pos.Ssc.Core                    (Commitment (..), CommitmentsMap,
-                                                  Opening (..), SscPayload (..),
-                                                  SscProof (..))
-import           Pos.Txp.Core.Types              (Tx (..), TxIn (..), TxInWitness (..),
-                                                  TxOut (..), TxOutAux (..),
-                                                  TxPayload (..), TxProof (..))
-import           Pos.Update.Core.Types           (BlockVersionModifier (..),
-                                                  SystemTag (..), UpdateData (..),
-                                                  UpdatePayload (..), UpdateProposal (..),
-                                                  UpdateVote (..))
-import qualified Pos.Util.Modifier               as MM
-=======
 import qualified Crypto.ECC.Edwards25519 as ED25519
 import qualified Crypto.Sign.Ed25519 as EDS25519
 import           Data.SafeCopy (Contained, SafeCopy (..), base, contain, deriveSafeCopySimple,
@@ -116,8 +61,6 @@
     case Bi.deserializeOrFail bs of
         Left (err, _) -> fail $ "getCopy@" ++ (Bi.label (Proxy @a)) <> ": " <> show err
         Right (x, _)  -> return x
->>>>>>> b46c7639
-
 
 ----------------------------------------------------------------------------
 -- Core types
@@ -412,11 +355,6 @@
     getCopy = contain $ MM.fromHashMap <$> safeGet
     putCopy mm = contain $ safePut (MM.toHashMap mm)
 
-<<<<<<< HEAD
-instance SafeCopy a => SafeCopy (DL.DList a) where
-    getCopy = contain $ DL.fromList <$> safeGet
-    putCopy dl = contain $ safePut (DL.toList dl)
-=======
 instance SafeCopy (AsBinary a) where
     getCopy = contain $ AsBinary <$> safeGet
     putCopy = contain . safePut . getAsBinary
@@ -435,5 +373,4 @@
 
 instance Bi PLCore.Program => SafeCopy PLCore.Program where
     getCopy = getCopyBi
-    putCopy = putCopyBi
->>>>>>> b46c7639
+    putCopy = putCopyBi