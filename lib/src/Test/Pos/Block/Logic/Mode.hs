--- conflicted
+++ resolved
@@ -102,13 +102,8 @@
                                                  getCurrentSlotSimple,
                                                  mkSimpleSlottingVar)
 import           Pos.Slotting.MemState          (MonadSlotsData)
-<<<<<<< HEAD
-import           Pos.Ssc.Extra                  (SscMemTag, SscState, mkSscState)
-import           Pos.Ssc.GodTossing             (HasGtConfiguration)
-=======
 import           Pos.Ssc                        (HasSscConfiguration, SscMemTag, SscState,
                                                  mkSscState)
->>>>>>> 6b733e06
 import           Pos.Ssc.Types                  (SscBlock)
 import           Pos.Txp                        (GenericTxpLocalData, MempoolExt,
                                                  MonadTxpLocal (..), TxpGlobalSettings,
