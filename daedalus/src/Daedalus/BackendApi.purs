--- conflicted
+++ resolved
@@ -136,10 +136,8 @@
 importKey :: forall eff. String -> Aff (ajax :: AJAX | eff) CWallet
 importKey = postRBody ["import_key"]
 
-<<<<<<< HEAD
 syncProgress :: forall eff. Aff (ajax :: AJAX | eff) SyncProgress
 syncProgress = getR ["sync_progress"]
-=======
+
 testReset :: forall eff. Aff (ajax :: AJAX | eff) Unit
-testReset = postR ["test_reset"]
->>>>>>> eb74d35c
+testReset = postR ["test_reset"]