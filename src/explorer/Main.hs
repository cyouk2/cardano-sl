--- conflicted
+++ resolved
@@ -17,20 +17,15 @@
 import           Formatting                 (sformat, shown, (%))
 import           Mockable                   (Production, currentTime)
 import           Network.Transport.Abstract (Transport, hoistTransport)
-import qualified Network.Transport.TCP      as TCP (TCPAddr (..), TCPAddrInfo (..))
-import qualified Node
+import qualified Network.Transport.TCP      as TCP (TCPAddr (..),
+                                                    TCPAddrInfo (..))
 import           Serokell.Util              (sec)
-import           System.Wlog                (logInfo)
+import           System.Wlog                (logInfo, logDebug)
 
 import           Pos.Binary                 ()
 import qualified Pos.CLI                    as CLI
-<<<<<<< HEAD
-import           Pos.Communication          (ActionSpec (..), OutSpecs, WorkerSpec,
-                                             worker, wrapActionSpec)
-import           Pos.Context                (recoveryCommGuard)
-=======
-import           Pos.Communication          (OutSpecs, WorkerSpec, worker, wrapActionSpec)
->>>>>>> 95640d5a
+import           Pos.Communication          (OutSpecs, WorkerSpec, worker,
+                                             wrapActionSpec)
 import           Pos.Core.Types             (Timestamp (..))
 import           Pos.DHT.Workers            (dhtWorkers)
 import           Pos.Discovery              (DiscoveryContextSum (..))
@@ -39,8 +34,9 @@
 #endif
 import           Pos.DHT.Real               (KademliaDHTInstance (..),
                                              foreverRejoinNetwork)
-import           Pos.Launcher               (NodeParams (..), bracketResourcesKademlia,
-                                             runNodeReal)
+import           Pos.Launcher               (NodeParams (..),
+                                             bracketResourcesKademlia, runNode,
+                                             runRealBasedMode)
 import           Pos.Shutdown               (triggerShutdown)
 import           Pos.Ssc.GodTossing         (SscGodTossing)
 import           Pos.Types                  (Timestamp (Timestamp))
@@ -50,7 +46,8 @@
 import           Pos.Util.Util              (powerLift)
 import           Pos.WorkMode               (RealMode, WorkMode)
 
-import           Pos.Explorer               (ExplorerBListener, runExplorerBListener)
+import           Pos.Explorer               (ExplorerBListener,
+                                             runExplorerBListener)
 import           Pos.Explorer.Socket        (NotifierSettings (..))
 import           Pos.Explorer.Web           (explorerPlugin, notifierPlugin)
 
@@ -58,14 +55,19 @@
 import           Params                     (getBaseParams, getKademliaParams,
                                              getNodeParams, gtSscParams)
 
+
 type ExplorerProd = ExplorerBListener (RealMode SscGodTossing)
+
+-- | Lift monadic computation to 'ExplorerBListener'.
+liftBListenerRedirects :: m a -> ExplorerBListener m a
+liftBListenerRedirects = coerce
 
 -- Note: for now Kademlia discovery is hardcoded.
 
 action
     :: KademliaDHTInstance
     -> Args
-    -> (forall ssc . Transport (RealMode ssc))
+    -> (forall ssc . Transport (ExplorerBListener (RealMode ssc)))
     -> Production ()
 action kad args@Args {..} transport = do
     systemStart <- getNodeSystemStart $ CLI.sysStart commonArgs
@@ -76,14 +78,13 @@
 
     putText "Running using GodTossing"
     let wDhtWorkers 
-            :: WorkMode SscGodTossing m 
-            => ([WorkerSpec m], OutSpecs)
-            -> ([WorkerSpec m], OutSpecs)
-        wDhtWorkers workers = runWithLogging workers
+            :: ([WorkerSpec ExplorerProd], OutSpecs)
+            -> ([WorkerSpec ExplorerProd], OutSpecs)
+        wDhtWorkers workers = first (map $ wrapActionSpec $ "worker" <> "dht") $ workers
 
     let plugins :: ([WorkerSpec ExplorerProd], OutSpecs)
         plugins = mconcatPair
-            [ explorerPlugin webPort
+            [ explorerPlugin webPort 
             , notifierPlugin NotifierSettings{ nsPort = notifierPort }
             , wDhtWorkers $ lDhtWorkers kad
             , updateTriggerWorker
@@ -92,12 +93,12 @@
     let vssSK = fromJust $ npUserSecret currentParams ^. usVss
     let gtParams = gtSscParams args vssSK
 
-    runNodeReal @SscGodTossing
+    runERealMode
         (DCKademlia kad)
         transport
-        (runProdPlugins plugins)
         currentParams
         gtParams
+        (runNode plugins)
   where
     lDhtWorkers
         :: WorkMode SscGodTossing m 
@@ -105,39 +106,30 @@
         -> ([WorkerSpec m], OutSpecs)
     lDhtWorkers kDHTInstance = dhtWorkers kDHTInstance
 
-    -- TODO: What's the point of this?
-    -- runWhileNotRecovering
-    --     :: ([WorkerSpec m], OutSpecs)
-    --     -> ([WorkerSpec m], OutSpecs)
-    -- runWhileNotRecovering (ws, outs) = (map (fst . recoveryCommGuard . (, outs)) ws, outs)
-
-    runWithLogging 
-        :: WorkMode SscGodTossing m 
-        => ([WorkerSpec m], OutSpecs)
-        -> ([WorkerSpec m], OutSpecs)
-    runWithLogging workers = first (map $ wrapActionSpec $ "worker" <> "dht") $ workers
+    -- | ExplorerBListener runner.
+    -- This is the part of the code where the tagged transformers get redirect.
+    -- runERealMode
+        -- :: DiscoveryContextSum
+        -- -> Transport m
+        -- -> NodeParams
+        -- -> SscParams SscGodTossing    -- hidden in the ssc package
+        -- -> (ActionSpec m a, OutSpecs)
+        -- -> Production a
+    runERealMode =
+        runRealBasedMode @SscGodTossing
+            unwrapEMode
+            liftBListenerRedirects
+      where
+        unwrapEMode = runExplorerBListener
 
 
-runProdPlugins
-    :: ([WorkerSpec (ExplorerBListener (RealMode SscGodTossing))], OutSpecs)
-    -> ([WorkerSpec (RealMode SscGodTossing)], OutSpecs)
-runProdPlugins (workSpecs, outSpecs) = (prodModeRun <$> workSpecs, outSpecs)
-  where
-    prodModeRun ::
-           WorkerSpec (ExplorerBListener (RealMode SscGodTossing))
-        -> WorkerSpec (RealMode SscGodTossing)
-    prodModeRun (ActionSpec actionSpec) =
-        ActionSpec $ \verInfo sendActions ->
-            runExplorerBListener $
-            actionSpec verInfo (Node.hoistSendActions coerce coerce sendActions)
-
--- type ExplorerProd = ExplorerBListener (RealMode SscGodTossing)
 updateTriggerWorker
     :: ([WorkerSpec ExplorerProd], OutSpecs)
 updateTriggerWorker = first pure $ worker mempty $ \_ -> do
     logInfo "Update trigger worker is locked"
     void $ takeMVar =<< Ether.asks' ucUpdateSemaphore
     triggerShutdown
+
 
 getNodeSystemStart :: MonadIO m => Timestamp -> m Timestamp
 getNodeSystemStart cliOrConfigSystemStart
@@ -159,6 +151,7 @@
     timestampToSeconds :: Timestamp -> Integer
     timestampToSeconds = (`div` 1000000) . toMicroseconds . getTimestamp
 
+
 printFlags :: IO ()
 printFlags = do
 #ifdef DEV_MODE
@@ -167,6 +160,7 @@
     putText "[Attention] We are in PRODUCTION mode"
 #endif
     inAssertMode $ putText "Asserts are ON"
+
 
 main :: IO ()
 main = do
@@ -181,6 +175,6 @@
     kademliaParams <- liftIO $ getKademliaParams args
     bracketResourcesKademlia baseParams tcpAddr kademliaParams $ \kademliaInstance transport ->
         let transport' = hoistTransport
-                (powerLift :: forall ssc t . Production t -> RealMode ssc t)
+                (powerLift :: forall ssc t . Production t -> ExplorerBListener (RealMode ssc) t)
                 transport
         in  foreverRejoinNetwork kademliaInstance (action kademliaInstance args transport')