--- conflicted
+++ resolved
@@ -137,11 +137,7 @@
             { bpLoggingParams      = logParams
             , bpIpPort             = woIpPort
             , bpDHTPeers           = CLI.dhtPeers woCommonArgs
-<<<<<<< HEAD
             , bpDHTKey             = Nothing
-=======
-            , bpDHTKeyOrType       = Right DHTClient
->>>>>>> 8799d5cb
             , bpDHTExplicitInitial = CLI.dhtExplicitInitial woCommonArgs
             }
     bracketResources baseParams $ \res -> do
