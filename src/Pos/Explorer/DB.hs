-- | Module containing explorer-specific logic and data

module Pos.Explorer.DB
       ( ExplorerOp (..)
       , getTxExtra
       , getAddrHistory
       , getAddrBalance
       , prepareExplorerDB
       ) where

import           Universum

import qualified Data.HashMap.Strict   as HM
import qualified Data.Map.Strict       as M
import qualified Database.RocksDB      as Rocks
import qualified Ether

import           Pos.Binary.Class      (encodeStrict)
import           Pos.Context.Functions (GenesisUtxo, genesisUtxoM)
import           Pos.Core              (unsafeAddCoin)
import           Pos.Core.Types        (Address, Coin)
<<<<<<< HEAD
import           Pos.DB.Class          (MonadDB, getGStateDB)
=======
import           Pos.DB.Class          (MonadDB, MonadDBPure, getGStateDB)
>>>>>>> f571087e
import           Pos.DB.Functions      (RocksBatchOp (..), rocksGetBytes)
import           Pos.DB.GState.Common  (gsGetBi, gsPutBi, writeBatchGState)
import           Pos.Explorer.Core     (AddrHistory, TxExtra (..))
import           Pos.Txp.Core          (TxId, TxOutAux (..), _TxOut)
import           Pos.Txp.Toil          (Utxo)
import           Pos.Util.Chrono       (NewestFirst (..))

----------------------------------------------------------------------------
-- Getters
----------------------------------------------------------------------------

getTxExtra :: MonadDBPure m => TxId -> m (Maybe TxExtra)
getTxExtra = gsGetBi . txExtraPrefix

getAddrHistory :: MonadDBPure m => Address -> m AddrHistory
getAddrHistory = fmap (NewestFirst . concat . maybeToList) .
                 gsGetBi . addrHistoryPrefix

getAddrBalance :: MonadDBPure m => Address -> m (Maybe Coin)
getAddrBalance = gsGetBi . addrBalancePrefix

----------------------------------------------------------------------------
-- Initialization
----------------------------------------------------------------------------

prepareExplorerDB :: (Ether.MonadReader' GenesisUtxo m, MonadDB m) => m ()
prepareExplorerDB =
    unlessM areBalancesInitialized $ do
        genesisUtxo <- genesisUtxoM
        putGenesisBalances genesisUtxo
        putInitFlag

balancesInitFlag :: ByteString
balancesInitFlag = "e/init/"

areBalancesInitialized :: MonadDB m => m Bool
areBalancesInitialized = isJust <$> (getGStateDB >>= rocksGetBytes balancesInitFlag)

putInitFlag :: MonadDB m => m ()
putInitFlag = gsPutBi balancesInitFlag True

putGenesisBalances :: MonadDB m => Utxo -> m ()
putGenesisBalances genesisUtxo = do
    let txOuts = map (view _TxOut . toaOut) . M.elems $ genesisUtxo
    writeBatchGState $
        map (uncurry PutAddrBalance) $ combineWith unsafeAddCoin txOuts
  where
    combineWith :: (Eq a, Hashable a) => (b -> b -> b) -> [(a, b)] -> [(a, b)]
    combineWith func = HM.toList . HM.fromListWith func

----------------------------------------------------------------------------
-- Batch operations
----------------------------------------------------------------------------

data ExplorerOp
    = AddTxExtra !TxId !TxExtra
    | DelTxExtra !TxId
    | UpdateAddrHistory !Address !AddrHistory
    | PutAddrBalance !Address !Coin
    | DelAddrBalance !Address

instance RocksBatchOp ExplorerOp where
    toBatchOp (AddTxExtra id extra) =
        [Rocks.Put (txExtraPrefix id) (encodeStrict extra)]
    toBatchOp (DelTxExtra id) =
        [Rocks.Del $ txExtraPrefix id]
    toBatchOp (UpdateAddrHistory addr txs) =
        [Rocks.Put (addrHistoryPrefix addr) (encodeStrict txs)]
    toBatchOp (PutAddrBalance addr coin) =
        [Rocks.Put (addrBalancePrefix addr) (encodeStrict coin)]
    toBatchOp (DelAddrBalance addr) =
        [Rocks.Del $ addrBalancePrefix addr]

----------------------------------------------------------------------------
-- Keys
----------------------------------------------------------------------------

txExtraPrefix :: TxId -> ByteString
txExtraPrefix h = "e/tx/" <> encodeStrict h

addrHistoryPrefix :: Address -> ByteString
addrHistoryPrefix addr = "e/ah/" <> encodeStrict addr

addrBalancePrefix :: Address -> ByteString
addrBalancePrefix addr = "e/ab/" <> encodeStrict addr<|MERGE_RESOLUTION|>--- conflicted
+++ resolved
@@ -19,11 +19,7 @@
 import           Pos.Context.Functions (GenesisUtxo, genesisUtxoM)
 import           Pos.Core              (unsafeAddCoin)
 import           Pos.Core.Types        (Address, Coin)
-<<<<<<< HEAD
-import           Pos.DB.Class          (MonadDB, getGStateDB)
-=======
 import           Pos.DB.Class          (MonadDB, MonadDBPure, getGStateDB)
->>>>>>> f571087e
 import           Pos.DB.Functions      (RocksBatchOp (..), rocksGetBytes)
 import           Pos.DB.GState.Common  (gsGetBi, gsPutBi, writeBatchGState)
 import           Pos.Explorer.Core     (AddrHistory, TxExtra (..))
