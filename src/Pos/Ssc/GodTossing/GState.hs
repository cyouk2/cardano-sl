--- conflicted
+++ resolved
@@ -45,16 +45,10 @@
 import           Pos.Types                      (Block, EpochIndex (..), SlotId (..),
                                                  blockMpc, epochIndexL, epochOrSlotG,
                                                  gbHeader)
-<<<<<<< HEAD
-import           Pos.Util                       (NE, NewestFirst (..), OldestFirst (..),
-                                                 maybeThrow, toOldestFirst, _neHead,
-                                                 _neLast)
-import           Pos.Util.Context               (HasContext)
-=======
 import           Pos.Util                       (maybeThrow, _neHead, _neLast)
 import           Pos.Util.Chrono                (NE, NewestFirst (..), OldestFirst (..),
                                                  toOldestFirst)
->>>>>>> 8fa16f57
+import           Pos.Util.Context               (HasContext)
 
 ----------------------------------------------------------------------------
 -- Utilities
