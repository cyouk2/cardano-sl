{-# LANGUAGE RankNTypes      #-}
{-# LANGUAGE TemplateHaskell #-}

module Pos.Wallet.State.Storage.Tx
       ( TxStorage
       , HasTxStorage (txStorage)

       , mkTxStorage

       , getUtxo
       , getOldestUtxo
       , getTxHistory
       ) where

<<<<<<< HEAD
import           Control.Lens       (makeClassy, to)
import           Data.Default       (Default, def)
import           Data.List          (last)
import qualified Data.Map           as M
import           Data.SafeCopy      (base, deriveSafeCopySimple)
=======
import           Control.Lens  (makeClassy, to)
import           Data.List     (last)
import           Data.SafeCopy (base, deriveSafeCopySimple)
>>>>>>> fb7c4df1
import           Universum

import           Pos.SafeCopy       ()
import           Pos.Txp.Core.Types (Tx, Utxo)

data TxStorage = TxStorage
    { -- | History of utxo. Necessary for rollbacking transaction
      -- history while rollbacking blocks. Head of this list
      -- is utxo corresponding to last known block.
      _txUtxoHistory :: ![Utxo]
      -- | Set of unspent transaction outputs formed by applying
      -- txLocalTxs to the head of txUtxoHistory. It is need to check
      -- new transactions and run follow-the-satoshi, for example.
    , _txUtxo        :: !Utxo
      -- | History of transactions related to some of the wallet's
      -- addresses. Newer transactions are the first.
    , _txHistory     :: ![Tx]
    }

makeClassy ''TxStorage
deriveSafeCopySimple 0 'base ''TxStorage

mkTxStorage :: Utxo -> TxStorage
mkTxStorage = flip (TxStorage mempty) mempty

type Query a = forall m x. (HasTxStorage x, MonadReader x m) => m a
--type Update a = forall m x. (HasTxStorage x, MonadState x m) => m a

getUtxo :: Query Utxo
getUtxo = view txUtxo

getOldestUtxo :: Query Utxo
getOldestUtxo = view $ txUtxoHistory . to last

getTxHistory :: Query [Tx]
getTxHistory = view txHistory<|MERGE_RESOLUTION|>--- conflicted
+++ resolved
@@ -12,17 +12,9 @@
        , getTxHistory
        ) where
 
-<<<<<<< HEAD
 import           Control.Lens       (makeClassy, to)
-import           Data.Default       (Default, def)
 import           Data.List          (last)
-import qualified Data.Map           as M
 import           Data.SafeCopy      (base, deriveSafeCopySimple)
-=======
-import           Control.Lens  (makeClassy, to)
-import           Data.List     (last)
-import           Data.SafeCopy (base, deriveSafeCopySimple)
->>>>>>> fb7c4df1
 import           Universum
 
 import           Pos.SafeCopy       ()
