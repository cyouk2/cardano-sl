--- conflicted
+++ resolved
@@ -22,13 +22,8 @@
 import           Pos.Block.Network.Announce  (announceBlock, announceBlockOuts)
 import           Pos.Block.Network.Retrieval (retrievalWorker)
 import           Pos.Block.Pure              (VerifyBlockParams (..), verifyBlock)
-<<<<<<< HEAD
-import           Pos.Communication.Protocol  (NodeId, OutSpecs, SendActions, Worker',
-                                              WorkerSpec, onNewSlotWorker)
-=======
 import           Pos.Communication.Protocol  (OutSpecs, SendActions, Worker', WorkerSpec,
                                               onNewSlotWorker)
->>>>>>> 21ce7b35
 import           Pos.Constants               (networkDiameter)
 import           Pos.Context                 (getNodeContext, ncPublicKey)
 import           Pos.Core.Address            (addressHash)
