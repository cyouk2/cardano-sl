{-# LANGUAGE ScopedTypeVariables #-}

-- | Server which deals with blocks processing.

module Pos.Block.Network.Listeners
       ( blockListeners
       , blockStubListeners
       ) where

import           Data.Proxy                  (Proxy (..))
import           Data.Reflection             (reify)
import           Data.Tagged                 (Tagged, proxy, unproxy)
import           Formatting                  (build, sformat, (%))
import qualified Node                        as N
import           Serokell.Data.Memory.Units  (Byte)
import           Serokell.Util.Text          (listJson)
import           System.Wlog                 (WithLogger, logDebug, logWarning,
                                              modifyLoggerName)
import           Universum

import           Pos.Binary.Communication    ()
import           Pos.Block.Logic             (getHeadersFromToIncl)
import           Pos.Block.Network.Announce  (handleHeadersCommunication)
import           Pos.Block.Network.Retrieval (handleUnsolicitedHeaders)
import           Pos.Block.Network.Types     (MsgBlock (..), MsgGetBlocks (..),
                                              MsgGetHeaders (..), MsgHeaders (..))
import           Pos.Communication.Limits    (recvLimited, reifyMsgLimit)
import           Pos.Communication.Protocol  (ConversationActions (..), HandlerSpec (..),
                                              ListenerSpec (..), OutSpecs, listenerConv,
                                              mergeLs, messageName)
import           Pos.Communication.Util      (stubListenerConv)
import qualified Pos.DB.Block                as DB
import           Pos.DB.Error                (DBError (DBMalformed))
import           Pos.Ssc.Class.Helpers       (SscHelpersClass)
import           Pos.Util                    (NewestFirst (..))
import           Pos.WorkMode                (WorkMode)

blockListeners
    :: (WorkMode ssc m)
    => m ([ListenerSpec m], OutSpecs)
blockListeners = mergeLs <$> sequence
    [ handleGetHeaders
    , handleGetBlocks
    , handleBlockHeaders
    ]

blockStubListeners
    :: ( SscHelpersClass ssc, WithLogger m )
    => Tagged ssc ([ListenerSpec m], OutSpecs)
blockStubListeners = unproxy $ \sscProxy -> mergeLs
    [ stubListenerConv $ (const Proxy :: Proxy ssc -> Proxy (MsgGetHeaders, MsgHeaders ssc)) sscProxy
    , proxy stubListenerConv' sscProxy
    , stubListenerConv $ (const Proxy :: Proxy ssc -> Proxy (MsgHeaders ssc, MsgGetHeaders)) sscProxy
    ]

stubListenerConv'
    :: (SscHelpersClass ssc, WithLogger m)
    => Tagged ssc (ListenerSpec m, OutSpecs)
stubListenerConv' = unproxy $ \(_ :: Proxy ssc) ->
    reify (0 :: Byte) $ \(_ :: Proxy s0) ->
        let rcvName = messageName (Proxy :: Proxy MsgGetBlocks)
            sndName = messageName (Proxy :: Proxy (MsgBlock b))
            listener _ = N.ListenerActionConversation $
              \_d __nId (_convActions :: N.ConversationActions
                                             (MsgBlock ssc)
                                             MsgGetBlocks m) ->
                  modifyLoggerName (<> "stub") $
                        logDebug $ sformat
                            ("Stub listener ("%build%", Conv "%build%"): received message")
                            rcvName
                            sndName
         in (ListenerSpec listener (rcvName, ConvHandler sndName), mempty)

-- | Handles GetHeaders request which means client wants to get
-- headers from some checkpoints that are older than optional @to@
-- field.
handleGetHeaders
    :: forall ssc m.
       (WorkMode ssc m)
    => m (ListenerSpec m, OutSpecs)
handleGetHeaders = reifyMsgLimit (Proxy @MsgGetHeaders) $ \limitProxy ->
    return $ listenerConv $ \_ peerId conv -> do
        logDebug $ "handleGetHeaders: request from " <> show peerId
        handleHeadersCommunication conv limitProxy

handleGetBlocks
    :: forall ssc m.
       (WorkMode ssc m)
<<<<<<< HEAD
    => m (ListenerSpec m, OutSpecs)
handleGetBlocks = return $ listenerConv $
    \_ __peerId (conv::ConversationActions (MsgBlock ssc) (MsgGetBlocks) m) ->
    whenJustM (recv conv) $ \mgb@MsgGetBlocks{..} -> do
        logDebug $ sformat ("Got request on handleGetBlocks: "%build) mgb
        hashes <- getHeadersFromToIncl mgbFrom mgbTo
        maybe warn (sendBlocks conv) hashes
=======
    => (ListenerSpec m, OutSpecs)
handleGetBlocks =
    -- NB #put_checkBlockSize: We can use anything as maxBlockSize
    -- here because 'put' doesn't check block size.
    reify (0 :: Byte) $ \(_ :: Proxy s0) ->
    listenerConv $
        \_ __peerId (conv :: ConversationActions
                               (MsgBlock s0 ssc)
                               MsgGetBlocks m) ->
        whenJustM (recv conv) $ \mgb@MsgGetBlocks{..} -> do
            logDebug $ sformat ("Got request on handleGetBlocks: "%build) mgb
            hashes <- getHeadersFromToIncl @ssc mgbFrom mgbTo
            maybe warn (sendBlocks conv) hashes
>>>>>>> 42072d80
  where
    warn = logWarning $ "getBlocksByHeaders@retrieveHeaders returned Nothing"
    failMalformed =
        throwM $ DBMalformed $
        "hadleGetBlocks: getHeadersFromToIncl returned header that doesn't " <>
        "have corresponding block in storage."
    sendBlocks conv hashes = do
        logDebug $ sformat
            ("handleGetBlocks: started sending blocks one-by-one: "%listJson) hashes
        forM_ hashes $ \hHash -> do
            block <- maybe failMalformed pure =<< DB.getBlock hHash
            send conv (MsgBlock block)
        logDebug "handleGetBlocks: blocks sending done"

-- | Handles MsgHeaders request, unsolicited usecase
handleBlockHeaders
    :: forall ssc m.
       (WorkMode ssc m)
    => m (ListenerSpec m, OutSpecs)
handleBlockHeaders = reifyMsgLimit (Proxy @(MsgHeaders ssc)) $
    \(_ :: Proxy s) -> return $ listenerConv $
      \_ peerId conv -> do
        logDebug "handleBlockHeaders: got some unsolicited block header(s)"
        mHeaders <- recvLimited @s conv
        whenJust mHeaders $ \(MsgHeaders headers) ->
            handleUnsolicitedHeaders (getNewestFirst headers) peerId conv<|MERGE_RESOLUTION|>--- conflicted
+++ resolved
@@ -86,29 +86,13 @@
 handleGetBlocks
     :: forall ssc m.
        (WorkMode ssc m)
-<<<<<<< HEAD
     => m (ListenerSpec m, OutSpecs)
 handleGetBlocks = return $ listenerConv $
     \_ __peerId (conv::ConversationActions (MsgBlock ssc) (MsgGetBlocks) m) ->
     whenJustM (recv conv) $ \mgb@MsgGetBlocks{..} -> do
         logDebug $ sformat ("Got request on handleGetBlocks: "%build) mgb
-        hashes <- getHeadersFromToIncl mgbFrom mgbTo
+        hashes <- getHeadersFromToIncl @ssc mgbFrom mgbTo
         maybe warn (sendBlocks conv) hashes
-=======
-    => (ListenerSpec m, OutSpecs)
-handleGetBlocks =
-    -- NB #put_checkBlockSize: We can use anything as maxBlockSize
-    -- here because 'put' doesn't check block size.
-    reify (0 :: Byte) $ \(_ :: Proxy s0) ->
-    listenerConv $
-        \_ __peerId (conv :: ConversationActions
-                               (MsgBlock s0 ssc)
-                               MsgGetBlocks m) ->
-        whenJustM (recv conv) $ \mgb@MsgGetBlocks{..} -> do
-            logDebug $ sformat ("Got request on handleGetBlocks: "%build) mgb
-            hashes <- getHeadersFromToIncl @ssc mgbFrom mgbTo
-            maybe warn (sendBlocks conv) hashes
->>>>>>> 42072d80
   where
     warn = logWarning $ "getBlocksByHeaders@retrieveHeaders returned Nothing"
     failMalformed =
