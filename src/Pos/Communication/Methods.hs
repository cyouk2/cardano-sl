--- conflicted
+++ resolved
@@ -25,14 +25,8 @@
 import           Pos.Crypto               (PublicKey, Share)
 import           Pos.DHT                  (sendToNeighbors, sendToNode)
 import           Pos.Ssc.Class.Types      (SscTypes)
-<<<<<<< HEAD
-import           Pos.Types                (MainBlockHeader, Opening, SignedCommitment, Tx,
-                                           VssCertificate)
-=======
 import           Pos.Ssc.DynamicState     (Opening, SignedCommitment, VssCertificate)
-import           Pos.Statistics           (statlogSentBlockHeader, statlogSentTx)
 import           Pos.Types                (MainBlockHeader, Tx)
->>>>>>> b27e4d76
 import           Pos.Util                 (logWarningWaitLinear, messageName')
 import           Pos.WorkMode             (WorkMode)
 
