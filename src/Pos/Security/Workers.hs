{-# LANGUAGE ScopedTypeVariables  #-}

module Pos.Security.Workers
       ( SecurityWorkersClass (..)
       ) where

import           Control.Concurrent.STM      (TVar, newTVar, readTVar, writeTVar)
import qualified Data.HashMap.Strict         as HM
import           Data.Tagged                 (Tagged (..))
import           Data.Time.Units             (convertUnit)
import           Formatting                  (build, int, sformat, (%))
import           Mockable                    (delay)
<<<<<<< HEAD
import           Paths_cardano_sl            (version)
import           System.Wlog                 (logNotice, logWarning)
=======
import           System.Wlog                 (logWarning)
>>>>>>> 627c41f5
import           Universum

import           Pos.Binary.Ssc              ()
import           Pos.Block.Network.Retrieval (requestTipOuts, triggerRecovery)
import           Pos.Communication.Protocol  (OutSpecs, SendActions, WorkerSpec,
                                              localWorker, worker)
import           Pos.Constants               (blkSecurityParam, mdNoBlocksSlotThreshold,
                                              mdNoCommitmentsEpochThreshold)
import           Pos.Context                 (getNodeContext, getUptime, isRecoveryMode,
                                              ncPublicKey)
import           Pos.Crypto                  (PublicKey)
import           Pos.DB                      (DBError (DBMalformed))
import           Pos.DB.Block                (getBlockHeader)
import           Pos.DB.Class                (MonadDB)
import           Pos.DB.DB                   (getTipBlockHeader, loadBlundsFromTipByDepth)
import           Pos.Reporting.Methods       (reportMisbehaviourMasked, reportingFatal)
import           Pos.Security.Class          (SecurityWorkersClass (..))
import           Pos.Shutdown                (runIfNotShutdown)
import           Pos.Slotting                (getCurrentSlot, getLastKnownSlotDuration,
                                              onNewSlot)
import           Pos.Ssc.Class.Helpers       (SscHelpersClass)
import           Pos.Ssc.GodTossing          (GtPayload (..), SscGodTossing,
                                              getCommitmentsMap)
import           Pos.Ssc.NistBeacon          (SscNistBeacon)
import           Pos.Types                   (BlockHeader, EpochIndex, MainBlock,
                                              SlotId (..), addressHash, blockMpc,
                                              flattenEpochOrSlot, flattenSlotId,
                                              genesisHash, headerHash, headerLeaderKey,
                                              prevBlockL)
import           Pos.Util                    (mconcatPair)
import           Pos.Util.TimeWarp           (sec)
import           Pos.WorkMode                (WorkMode)


instance SecurityWorkersClass SscGodTossing where
    securityWorkers =
        Tagged $
        merge [checkForReceivedBlocksWorker, checkForIgnoredCommitmentsWorker]
      where
        merge = mconcatPair . map (first pure)

instance SecurityWorkersClass SscNistBeacon where
    securityWorkers = Tagged $ first pure checkForReceivedBlocksWorker

checkForReceivedBlocksWorker :: WorkMode ssc m => (WorkerSpec m, OutSpecs)
checkForReceivedBlocksWorker =
    worker requestTipOuts checkForReceivedBlocksWorkerImpl

checkEclipsed
    :: (SscHelpersClass ssc, MonadDB m)
    => PublicKey -> SlotId -> BlockHeader ssc -> m Bool
checkEclipsed ourPk slotId = notEclipsed
  where
    onBlockLoadFailure header = do
        throwM $ DBMalformed $
            sformat ("Eclipse check: didn't manage to find parent of "%build%
                     " with hash "%build%", which is not genesis")
                    (headerHash header)
                    (header ^. prevBlockL)
    -- We stop looking for blocks when we've gone earlier than
    -- 'mdNoBlocksSlotThreshold':
    pastThreshold header =
        (flattenSlotId slotId - flattenEpochOrSlot header) >
        mdNoBlocksSlotThreshold
    -- Run the iteration starting from tip block; if we have found
    -- that we're eclipsed, we report it and ask neighbors for
    -- headers. If there are no main blocks generated by someone else
    -- in the past 'mdNoBlocksSlotThreshold' slots, it's bad and we've
    -- been eclipsed.  Here's how we determine that a block is good
    -- (i.e. main block generated not by us):
    isGoodBlock (Left _)   = False
    isGoodBlock (Right mb) = mb ^. headerLeaderKey /= ourPk
    -- Okay, now let's iterate until we see a good blocks or until we
    -- go past the threshold and there's no point in looking anymore:
    notEclipsed header = do
        let prevBlock = header ^. prevBlockL
        if | pastThreshold header     -> pure False
           | prevBlock == genesisHash -> pure True
           | isGoodBlock header       -> pure True
           | otherwise                ->
                 getBlockHeader prevBlock >>= \case
                     Just h  -> notEclipsed h
                     Nothing -> onBlockLoadFailure header $> True

checkForReceivedBlocksWorkerImpl
    :: forall ssc m.
       WorkMode ssc m
    => SendActions m -> m ()
checkForReceivedBlocksWorkerImpl sendActions =
    afterDelay . repeatOnInterval . reportingFatal version $ do
        ourPk <- ncPublicKey <$> getNodeContext
        let onSlotDefault slotId = do
                header <- getTipBlockHeader @ssc
                unlessM (checkEclipsed ourPk slotId header) onEclipsed
        maybe onSlotUnknown onSlotDefault =<< getCurrentSlot
  where
    afterDelay action = delay (sec 3) >> action
    onSlotUnknown = do
        logWarning "Current slot not known. Will try to trigger recovery."
        triggerRecovery sendActions
    onEclipsed = do
        logWarning $
            "Our neighbors are likely trying to carry out an eclipse attack! " <>
            "There are no blocks younger " <>
            "than 'mdNoBlocksSlotThreshold' that we didn't generate " <>
            "by ourselves"
        triggerRecovery sendActions
        reportEclipse
    repeatOnInterval action = runIfNotShutdown $ do
        () <- action
        slotDur <- getLastKnownSlotDuration
        delay $ min slotDur $ convertUnit (sec 20)
        repeatOnInterval action
    reportEclipse = do
        bootstrapMin <- (+ sec 10) . convertUnit <$> getLastKnownSlotDuration
        nonTrivialUptime <- (> bootstrapMin) <$> getUptime
        isRecovery <- isRecoveryMode
        let reason =
                "Eclipse attack was discovered, mdNoBlocksSlotThreshold: " <>
                show (mdNoBlocksSlotThreshold :: Int)
        when (nonTrivialUptime && not isRecovery) $
            reportMisbehaviourMasked version reason


checkForIgnoredCommitmentsWorker
    :: forall m.
       WorkMode SscGodTossing m
    => (WorkerSpec m, OutSpecs)
checkForIgnoredCommitmentsWorker = localWorker $ do
    epochIdx <- atomically (newTVar 0)
    _ <- runReaderT (onNewSlot True checkForIgnoredCommitmentsWorkerImpl) epochIdx
    return ()

checkForIgnoredCommitmentsWorkerImpl
    :: forall m. WorkMode SscGodTossing m
    => SlotId -> ReaderT (TVar EpochIndex) m ()
checkForIgnoredCommitmentsWorkerImpl slotId = do
    checkCommitmentsInPreviousBlocks slotId
    tvar <- ask
    lastCommitment <- lift $ atomically $ readTVar tvar
    when (siEpoch slotId - lastCommitment > mdNoCommitmentsEpochThreshold) $
        logWarning $ sformat
            ("Our neighbors are likely trying to carry out an eclipse attack! "%
             "Last commitment was at epoch "%int%", "%
             "which is more than 'mdNoCommitmentsEpochThreshold' epochs ago")
            lastCommitment

checkCommitmentsInPreviousBlocks
    :: forall m. WorkMode SscGodTossing m
    => SlotId -> ReaderT (TVar EpochIndex) m ()
checkCommitmentsInPreviousBlocks slotId = do
    kBlocks <- map fst <$> loadBlundsFromTipByDepth blkSecurityParam
    forM_ kBlocks $ \case
        Right blk -> checkCommitmentsInBlock slotId blk
        _         -> return ()

checkCommitmentsInBlock
    :: forall m. WorkMode SscGodTossing m
    => SlotId -> MainBlock SscGodTossing -> ReaderT (TVar EpochIndex) m ()
checkCommitmentsInBlock slotId block = do
    ourId <- addressHash . ncPublicKey <$> getNodeContext
    let commitmentInBlockchain = isCommitmentInPayload ourId (block ^. blockMpc)
    when commitmentInBlockchain $ do
        tvar <- ask
        lift $ atomically $ writeTVar tvar $ siEpoch slotId
  where
    isCommitmentInPayload addr (CommitmentsPayload commitments _) =
        HM.member addr $ getCommitmentsMap commitments
    isCommitmentInPayload _ _ = False<|MERGE_RESOLUTION|>--- conflicted
+++ resolved
@@ -1,4 +1,4 @@
-{-# LANGUAGE ScopedTypeVariables  #-}
+{-# LANGUAGE ScopedTypeVariables #-}
 
 module Pos.Security.Workers
        ( SecurityWorkersClass (..)
@@ -10,12 +10,8 @@
 import           Data.Time.Units             (convertUnit)
 import           Formatting                  (build, int, sformat, (%))
 import           Mockable                    (delay)
-<<<<<<< HEAD
 import           Paths_cardano_sl            (version)
 import           System.Wlog                 (logNotice, logWarning)
-=======
-import           System.Wlog                 (logWarning)
->>>>>>> 627c41f5
 import           Universum
 
 import           Pos.Binary.Ssc              ()
