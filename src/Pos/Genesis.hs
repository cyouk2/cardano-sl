--- conflicted
+++ resolved
@@ -51,13 +51,8 @@
                                              unsafeHash)
 import           Pos.Genesis.Parser         (compileGenData)
 import           Pos.Genesis.Types          (GenesisData (..), StakeDistribution (..))
-<<<<<<< HEAD
-import           Pos.Lrc.FollowTheSatoshi   (followTheSatoshi)
+import           Pos.Lrc.FtsPure            (followTheSatoshi)
 import           Pos.Txp.Core.Types         (TxIn (..), TxOut (..), TxOutAux (..))
-=======
-import           Pos.Lrc.FtsPure            (followTheSatoshi)
-import           Pos.Txp.Core.Types         (TxIn (..), TxOut (..))
->>>>>>> 53e73b7d
 import           Pos.Txp.Toil.Types         (Utxo)
 import           Pos.Types                  (Address (..), BlockVersion (..), Coin,
                                              SharedSeed (SharedSeed), SlotLeaders,
