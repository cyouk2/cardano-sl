{-# LANGUAGE AllowAmbiguousTypes #-}
{-# LANGUAGE Rank2Types          #-}
{-# LANGUAGE TypeFamilies        #-}

-- | All logic of Toil.  It operates in terms of MonadUtxo,
-- MonadStakes and MonadTxPool.

module Pos.Txp.Toil.Logic
       ( GlobalApplyToilMode
       , GlobalVerifyToilMode
       , verifyToil
       , applyToil
       , rollbackToil

       , LocalToilMode
       , normalizeToil
       , processTx

       , verifyAndApplyTx
       ) where

import           Universum

import           Control.Monad.Except       (MonadError (..))
import           Serokell.Data.Memory.Units (Byte)
import           System.Wlog                (WithLogger)

import           Pos.Binary.Class           (biSize)
import           Pos.Core                   (AddrAttributes (..),
                                             AddrStakeDistribution (..), Address,
                                             BlockVersionData (..), EpochIndex,
                                             addrAttributesUnwrapped, isRedeemAddress)
import           Pos.Core.Coin              (integerToCoin)
<<<<<<< HEAD
import           Pos.Core.Constants         (memPoolLimit)
=======
import           Pos.Core.Configuration     (HasConfiguration, memPoolLimitRatio)
>>>>>>> e74686f7
import qualified Pos.Core.Fee               as Fee
import           Pos.Crypto                 (WithHash (..), hash)
import           Pos.DB.Class               (MonadGState (..), gsIsBootstrapEra)
import           Pos.Txp.Core               (Tx (..), TxAux (..), TxId, TxOut (..),
                                             TxUndo, TxpUndo, toaOut, topsortTxs,
                                             txInputs, txOutAddress)
import           Pos.Txp.Toil.Class         (MonadStakes (..), MonadTxPool (..),
                                             MonadUtxo (..), MonadUtxoRead (..))
import           Pos.Txp.Toil.Failure       (ToilVerFailure (..))
import           Pos.Txp.Toil.Stakes        (applyTxsToStakes, rollbackTxsStakes)
import           Pos.Txp.Toil.Types         (TxFee (..))
import qualified Pos.Txp.Toil.Utxo          as Utxo

----------------------------------------------------------------------------
-- Global
----------------------------------------------------------------------------

type GlobalApplyToilMode m =
    ( MonadUtxo m
    , MonadStakes m
    , MonadGState m
    , WithLogger m
    )

type GlobalVerifyToilMode m =
    ( MonadUtxo m
    , MonadStakes m
    , MonadGState m
    , WithLogger m)

-- CHECK: @verifyToil
-- | Verify transactions correctness with respect to Utxo applying
-- them one-by-one.
-- Note: transactions must be topsorted to pass check.
-- Warning: this function may apply some transactions and fail
-- eventually. Use it only on temporary data.
--
-- If the first argument is 'True', all data (script versions,
-- witnesses, addresses, attributes) must be known. Otherwise unknown
-- data is just ignored.
verifyToil
    :: forall m . (GlobalVerifyToilMode m, MonadError ToilVerFailure m)
    => EpochIndex -> Bool -> [TxAux] -> m TxpUndo
verifyToil curEpoch verifyAllIsKnown =
    mapM (verifyAndApplyTx curEpoch verifyAllIsKnown . withTxId)

-- | Apply transactions from one block. They must be valid (for
-- example, it implies topological sort).
applyToil
    :: GlobalApplyToilMode m
    => [(TxAux, TxUndo)]
    -> m ()
applyToil txun = do
    applyTxsToStakes txun
    mapM_ (applyTxToUtxo' . withTxId . fst) txun

-- | Rollback transactions from one block.
rollbackToil :: GlobalApplyToilMode m => [(TxAux, TxUndo)] -> m ()
rollbackToil txun = do
    rollbackTxsStakes txun
    mapM_ Utxo.rollbackTxUtxo $ reverse txun

----------------------------------------------------------------------------
-- Local
----------------------------------------------------------------------------

type LocalToilMode m =
    ( MonadUtxo m
    , MonadGState m
    , MonadTxPool m
    -- The war which we lost.
    , HasConfiguration
    )

-- CHECK: @processTx
-- | Verify one transaction and also add it to mem pool and apply to utxo
-- if transaction is valid.
processTx
    :: forall m . (LocalToilMode m, MonadError ToilVerFailure m)
    => EpochIndex -> (TxId, TxAux) -> m TxUndo
processTx curEpoch tx@(id, aux) = do
    whenM (hasTx id) $ throwError ToilKnown
<<<<<<< HEAD
    whenM ((>= memPoolLimit) <$> poolSize) $
        throwError (ToilOverwhelmed memPoolLimit)
    undo <- verifyAndApplyTx @ctx curEpoch True tx
=======
    maxBlockSize <- bvdMaxBlockSize <$> gsAdoptedBVData
    let maxPoolSize = memPoolLimitRatio * maxBlockSize
    whenM ((>= maxPoolSize) <$> poolSize) $
        throwError (ToilOverwhelmed maxPoolSize)
    undo <- verifyAndApplyTx curEpoch True tx
>>>>>>> e74686f7
    undo <$ putTxWithUndo id aux undo

-- | Get rid of invalid transactions.
-- All valid transactions will be added to mem pool and applied to utxo.
normalizeToil
    :: forall m . LocalToilMode m
    => EpochIndex -> [(TxId, TxAux)] -> m ()
normalizeToil curEpoch txs = mapM_ normalize ordered
  where
    ordered = fromMaybe txs $ topsortTxs wHash txs
    wHash (i, txAux) = WithHash (taTx txAux) i
    normalize = runExceptT . processTx curEpoch

----------------------------------------------------------------------------
-- Verify and Apply logic
----------------------------------------------------------------------------

verifyAndApplyTx
    :: ( MonadUtxo m
       , MonadGState m
       , MonadError ToilVerFailure m
       )
    => EpochIndex -> Bool -> (TxId, TxAux) -> m TxUndo
verifyAndApplyTx curEpoch verifyVersions tx@(_, txAux) = do
    (txUndo, txFeeMB) <- Utxo.verifyTxUtxo ctx txAux
    verifyGState curEpoch txAux txFeeMB
    applyTxToUtxo' tx
    pure txUndo
  where
    ctx = Utxo.VTxContext verifyVersions

isRedeemTx :: MonadUtxoRead m => TxAux -> m Bool
isRedeemTx txAux = do
    resolvedOuts <- traverse utxoGet $ (view txInputs . taTx) txAux
    let inputAddresses = fmap (txOutAddress . toaOut) . catMaybes . toList $ resolvedOuts
    return $ all isRedeemAddress inputAddresses

verifyGState
    :: ( MonadGState m
       , MonadUtxoRead m
       , MonadError ToilVerFailure m
       )
    => EpochIndex -> TxAux -> Maybe TxFee -> m ()
verifyGState curEpoch txAux txFeeMB = do
    BlockVersionData {..} <- gsAdoptedBVData
    verifyBootEra curEpoch txAux
    let txSize = biSize txAux
    let limit = bvdMaxTxSize
    unlessM (isRedeemTx txAux) $ whenJust txFeeMB $ \txFee ->
        verifyTxFeePolicy txFee bvdTxFeePolicy txSize
    when (txSize > limit) $
        throwError ToilTooLargeTx {ttltSize = txSize, ttltLimit = limit}

verifyBootEra
    :: forall m .
       ( MonadError ToilVerFailure m
       , MonadGState m
       )
    => EpochIndex -> TxAux -> m ()
verifyBootEra curEpoch TxAux {..} = do
    whenM (gsIsBootstrapEra curEpoch) $
        whenNotNull notBootstrapDistrAddresses $
        throwError . ToilNonBootstrapDistr
  where
    notBootstrapDistrAddresses :: [Address]
    notBootstrapDistrAddresses =
        filter (not . isBootstrapEraDistr) $
        map txOutAddress $ toList $ _txOutputs taTx
    isBootstrapEraDistr :: Address -> Bool
    isBootstrapEraDistr (addrAttributesUnwrapped -> AddrAttributes {..}) =
        case aaStakeDistribution of
            BootstrapEraDistr -> True
            _                 -> False

verifyTxFeePolicy
    :: MonadError ToilVerFailure m
    => TxFee
    -> Fee.TxFeePolicy
    -> Byte
    -> m ()
verifyTxFeePolicy (TxFee txFee) policy txSize = case policy of
    Fee.TxFeePolicyTxSizeLinear txSizeLinear -> do
        let
            -- We use 'ceiling' to convert from a fixed-precision fractional
            -- to coin amount. The actual fee is always a non-negative integer
            -- amount of coins, so if @min_fee <= fee@ holds (the ideal check),
            -- then @ceiling min_fee <= fee@ holds too.
            -- The reason we can't compare fractionals directly is that the
            -- minimal fee may need to appear in an error message (as a reason
            -- for rejecting the transaction).
            mTxMinFee = integerToCoin . ceiling $
                Fee.calculateTxSizeLinear txSizeLinear txSize
        -- The policy must be designed in a way that makes this impossible,
        -- but in case the result of its evaluation is negative or exceeds
        -- maximum coin value, we throw an error.
        txMinFee <- case mTxMinFee of
            Left reason -> throwError ToilInvalidMinFee
                { timfPolicy = policy
                , timfReason = reason
                , timfSize = txSize }
            Right a -> return a
        unless (txMinFee <= txFee) $
            throwError ToilInsufficientFee
                { tifSize = txSize
                , tifFee = TxFee txFee
                , tifMinFee = TxFee txMinFee
                , tifPolicy = policy }
    Fee.TxFeePolicyUnknown _ _ ->
        -- The minimal transaction fee policy exists, but the current
        -- version of the node doesn't know how to handle it. There are
        -- three possible options mentioned in [CSLREQ-157]:
        -- 1. Reject all new-coming transactions (b/c we can't calculate
        --    fee for them)
        -- 2. Use latest policy of known type
        -- 3. Discard the check
        -- Implementation-wise, the 1st option corresponds to throwing an
        -- error here (reject), the 3rd option -- doing nothing (accept), and
        -- the 2nd option would require some engineering feats to
        -- retrieve previous 'TxFeePolicy' and check against it.
        return ()

----------------------------------------------------------------------------
-- Helpers
----------------------------------------------------------------------------

withTxId :: TxAux -> (TxId, TxAux)
withTxId aux = (hash (taTx aux), aux)

applyTxToUtxo' :: MonadUtxo m => (TxId, TxAux) -> m ()
applyTxToUtxo' (i, TxAux tx _) = Utxo.applyTxToUtxo (WithHash tx i)<|MERGE_RESOLUTION|>--- conflicted
+++ resolved
@@ -31,11 +31,7 @@
                                              BlockVersionData (..), EpochIndex,
                                              addrAttributesUnwrapped, isRedeemAddress)
 import           Pos.Core.Coin              (integerToCoin)
-<<<<<<< HEAD
-import           Pos.Core.Constants         (memPoolLimit)
-=======
-import           Pos.Core.Configuration     (HasConfiguration, memPoolLimitRatio)
->>>>>>> e74686f7
+import           Pos.Core.Configuration     (HasConfiguration, memPoolLimitTx)
 import qualified Pos.Core.Fee               as Fee
 import           Pos.Crypto                 (WithHash (..), hash)
 import           Pos.DB.Class               (MonadGState (..), gsIsBootstrapEra)
@@ -118,17 +114,9 @@
     => EpochIndex -> (TxId, TxAux) -> m TxUndo
 processTx curEpoch tx@(id, aux) = do
     whenM (hasTx id) $ throwError ToilKnown
-<<<<<<< HEAD
-    whenM ((>= memPoolLimit) <$> poolSize) $
-        throwError (ToilOverwhelmed memPoolLimit)
-    undo <- verifyAndApplyTx @ctx curEpoch True tx
-=======
-    maxBlockSize <- bvdMaxBlockSize <$> gsAdoptedBVData
-    let maxPoolSize = memPoolLimitRatio * maxBlockSize
-    whenM ((>= maxPoolSize) <$> poolSize) $
-        throwError (ToilOverwhelmed maxPoolSize)
+    whenM ((>= memPoolLimitTx) <$> poolSize) $
+        throwError (ToilOverwhelmed memPoolLimitTx)
     undo <- verifyAndApplyTx curEpoch True tx
->>>>>>> e74686f7
     undo <$ putTxWithUndo id aux undo
 
 -- | Get rid of invalid transactions.
