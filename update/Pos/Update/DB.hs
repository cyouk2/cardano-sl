{-# LANGUAGE ScopedTypeVariables #-}
{-# LANGUAGE TypeFamilies        #-}

-- | Part of GState DB which stores data necessary for update system.

module Pos.Update.DB
       (
         -- * Getters
         getAdoptedBV
       , getAdoptedBVData
       , getAdoptedBVFull
       , getBVState
       , getProposalState
       , getProposalsByApp
       , getConfirmedSV
       , getMaxBlockSize
       , getSlottingData
       , getEpochProposers

         -- * Operations
       , UpdateOp (..)

         -- * Initialization
       , prepareGStateUS

        -- * Iteration
       , PropIter
       , runProposalMapIterator
       , runProposalIterator
       , getOldProposals
       , getDeepProposals

       , ConfPropIter
       , getConfirmedProposals

       , BVIter
       , getProposedBVs
       , getCompetingBVStates
       , getProposedBVStates
       ) where

import           Universum

<<<<<<< HEAD
import           Control.Monad.Trans.Resource (ResourceT)
import           Data.Conduit                 (Source, mapOutput, runConduitRes, (.|))
import qualified Data.Conduit.List            as CL
import           Data.Time.Units              (convertUnit)
import qualified Database.RocksDB             as Rocks
import           Serokell.Data.Memory.Units   (Byte)

import           Pos.Binary.Class             (encodeStrict)
import           Pos.Binary.Infra.Slotting    ()
import           Pos.Binary.Update            ()
import           Pos.Core                     (ApplicationName, BlockVersion,
                                               ChainDifficulty, NumSoftwareVersion,
                                               SlotId, SoftwareVersion (..),
                                               StakeholderId, Timestamp (..))
import           Pos.Core.Constants           (epochSlots)
import           Pos.Crypto                   (hash)
import           Pos.DB                       (DBIteratorClass (..), DBTag (GStateDB),
                                               IterType, MonadDB, MonadDBRead,
                                               RocksBatchOp (..), dbIterSource,
                                               encodeWithKeyPrefix)
import           Pos.DB.Error                 (DBError (DBMalformed))
import           Pos.DB.GState.Common         (gsGetBi, writeBatchGState)
import           Pos.Slotting.Types           (EpochSlottingData (..), SlottingData (..))
import           Pos.Update.Constants         (genesisBlockVersion,
                                               genesisBlockVersionData,
                                               genesisSlotDuration,
                                               genesisSoftwareVersions, ourAppName)
import           Pos.Update.Core              (BlockVersionData (..), UpId,
                                               UpdateProposal (..))
import           Pos.Update.Poll.Types        (BlockVersionState (..),
                                               ConfirmedProposalState,
                                               DecidedProposalState (dpsDifficulty),
                                               ProposalState (..),
                                               UndecidedProposalState (upsSlot),
                                               cpsSoftwareVersion, psProposal)
import           Pos.Util.Util                (maybeThrow)
=======
import           Data.Time.Units            (convertUnit)
import qualified Database.RocksDB           as Rocks
import           Serokell.Data.Memory.Units (Byte)

import           Pos.Binary.Class           (encodeStrict)
import           Pos.Binary.Infra.Slotting  ()
import           Pos.Binary.Update          ()
import           Pos.Core                   (ApplicationName, BlockVersion,
                                             ChainDifficulty, NumSoftwareVersion, SlotId,
                                             SoftwareVersion (..), StakeholderId,
                                             Timestamp (..))
import           Pos.Core.Constants         (epochSlots, genesisBlockVersionData,
                                             genesisSlotDuration)
import           Pos.Crypto                 (hash)
import           Pos.DB                     (MonadDB, MonadDBRead, MonadRealDB,
                                             RocksBatchOp (..), encodeWithKeyPrefix)
import           Pos.DB.Error               (DBError (DBMalformed))
import           Pos.DB.GState.Common       (gsGetBi, writeBatchGState)
import           Pos.DB.Iterator            (DBIteratorClass (..), DBnIterator,
                                             DBnMapIterator, IterType, runDBnIterator,
                                             runDBnMapIterator)
import           Pos.DB.Types               (NodeDBs (..))
import           Pos.Slotting.Types         (EpochSlottingData (..), SlottingData (..))
import           Pos.Update.Constants       (genesisBlockVersion, genesisSoftwareVersions,
                                             ourAppName)
import           Pos.Update.Core            (BlockVersionData (..), UpId,
                                             UpdateProposal (..))
import           Pos.Update.Poll.Types      (BlockVersionState (..),
                                             ConfirmedProposalState,
                                             DecidedProposalState (dpsDifficulty),
                                             ProposalState (..),
                                             UndecidedProposalState (upsSlot),
                                             cpsSoftwareVersion, psProposal)
import           Pos.Util.Iterator          (MonadIterator (..))
import           Pos.Util.Util              (maybeThrow)
>>>>>>> 69e89614

----------------------------------------------------------------------------
-- Getters
----------------------------------------------------------------------------

-- | Get last adopted block version.
getAdoptedBV :: MonadDBRead m => m BlockVersion
getAdoptedBV = fst <$> getAdoptedBVFull

-- | Get state of last adopted BlockVersion.
getAdoptedBVData :: MonadDBRead m => m BlockVersionData
getAdoptedBVData = snd <$> getAdoptedBVFull

-- | Get last adopted BlockVersion and data associated with it.
getAdoptedBVFull :: MonadDBRead m => m (BlockVersion, BlockVersionData)
getAdoptedBVFull = maybeThrow (DBMalformed msg) =<< getAdoptedBVFullMaybe
  where
    msg =
        "Update System part of GState DB is not initialized (last adopted BV is missing)"

-- | Get maximum block size (in bytes).
getMaxBlockSize :: MonadDBRead m => m Byte
getMaxBlockSize = bvdMaxBlockSize <$> getAdoptedBVData

-- | Get 'BlockVersionState' associated with given BlockVersion.
getBVState :: MonadDBRead m => BlockVersion -> m (Maybe BlockVersionState)
getBVState = gsGetBi . bvStateKey

-- | Get state of UpdateProposal for given UpId
getProposalState :: MonadDBRead m => UpId -> m (Maybe ProposalState)
getProposalState = gsGetBi . proposalKey

-- | Get states of all active 'UpdateProposal's for given 'ApplicationName'.
getProposalsByApp :: MonadRealDB m => ApplicationName -> m [ProposalState]
getProposalsByApp appName = runProposalMapIterator (step []) snd
  where
    step res = nextItem >>= maybe (pure res) (onItem res)
    onItem res e
        | appName == (svAppName $ upSoftwareVersion $ psProposal e) = step (e:res)
        | otherwise = step res

-- | Get last confirmed SoftwareVersion of given application.
getConfirmedSV :: MonadDBRead m => ApplicationName -> m (Maybe NumSoftwareVersion)
getConfirmedSV = gsGetBi . confirmedVersionKey

-- | Get most recent 'SlottingData'.
getSlottingData :: MonadDBRead m => m SlottingData
getSlottingData = maybeThrow (DBMalformed msg) =<< gsGetBi slottingDataKey
  where
    msg =
        "Update System part of GState DB is not initialized (slotting data is missing)"

-- | Get proposers for current epoch.
getEpochProposers :: MonadDBRead m => m (HashSet StakeholderId)
getEpochProposers = maybeThrow (DBMalformed msg) =<< gsGetBi epochProposersKey
  where
    msg =
        "Update System part of GState DB is not initialized (epoch proposers are missing)"
----------------------------------------------------------------------------
-- Operations
----------------------------------------------------------------------------

data UpdateOp
    = PutProposal !ProposalState
    | DeleteProposal !UpId
    | ConfirmVersion !SoftwareVersion
    | DelConfirmedVersion !ApplicationName
    | AddConfirmedProposal !ConfirmedProposalState
    | DelConfirmedProposal !SoftwareVersion
    | SetAdopted !BlockVersion BlockVersionData
    | SetBVState !BlockVersion !BlockVersionState
    | DelBV !BlockVersion
    | PutSlottingData !SlottingData
    | PutEpochProposers !(HashSet StakeholderId)

instance RocksBatchOp UpdateOp where
    toBatchOp (PutProposal ps) =
        [ Rocks.Put (proposalKey upId) (encodeStrict ps)]
      where
        up = psProposal ps
        upId = hash up
    toBatchOp (DeleteProposal upId) =
        [Rocks.Del (proposalKey upId)]
    toBatchOp (ConfirmVersion sv) =
        [Rocks.Put (confirmedVersionKey $ svAppName sv) (encodeStrict $ svNumber sv)]
    toBatchOp (DelConfirmedVersion app) =
        [Rocks.Del (confirmedVersionKey app)]
    toBatchOp (AddConfirmedProposal cps) =
        [Rocks.Put (confirmedProposalKey cps) (encodeStrict cps)]
    toBatchOp (DelConfirmedProposal sv) =
        [Rocks.Del (confirmedProposalKeySV sv)]
    toBatchOp (SetAdopted bv bvd) =
        [Rocks.Put adoptedBVKey (encodeStrict (bv, bvd))]
    toBatchOp (SetBVState bv st) =
        [Rocks.Put (bvStateKey bv) (encodeStrict st)]
    toBatchOp (DelBV bv) =
        [Rocks.Del (bvStateKey bv)]
    toBatchOp (PutSlottingData sd) =
        [Rocks.Put slottingDataKey (encodeStrict sd)]
    toBatchOp (PutEpochProposers proposers) =
        [Rocks.Put epochProposersKey (encodeStrict proposers)]

----------------------------------------------------------------------------
-- Initialization
----------------------------------------------------------------------------

prepareGStateUS :: (MonadDB m) => Timestamp -> m ()
prepareGStateUS systemStart =
    unlessM isInitialized $ do
        let genesisSlottingData = SlottingData
                { sdPenult      = esdPenult
                , sdPenultEpoch = 0
                , sdLast        = esdLast
                }
            esdPenult = EpochSlottingData
                { esdSlotDuration = genesisSlotDuration
                , esdStart        = systemStart
                }
            epoch1Start =
                systemStart +
                epochSlots * Timestamp (convertUnit genesisSlotDuration)
            esdLast = EpochSlottingData
                { esdSlotDuration = genesisSlotDuration
                , esdStart        = epoch1Start
                }
        writeBatchGState $
            PutSlottingData genesisSlottingData :
            PutEpochProposers mempty :
            SetAdopted genesisBlockVersion genesisBlockVersionData :
            map ConfirmVersion genesisSoftwareVersions

isInitialized :: (MonadDBRead m) => m Bool
isInitialized = isJust <$> getAdoptedBVFullMaybe

----------------------------------------------------------------------------
-- Iteration
----------------------------------------------------------------------------

data PropIter

instance DBIteratorClass PropIter where
    type IterKey PropIter = UpId
    type IterValue PropIter = ProposalState
    iterKeyPrefix _ = iterationPrefix

<<<<<<< HEAD
proposalSource :: (MonadDBRead m) => Source (ResourceT m) (IterType PropIter)
proposalSource = dbIterSource GStateDB (Proxy @PropIter)
=======
runProposalIterator
    :: forall m a . MonadRealDB m
    => DBnIterator PropIter a -> m a
runProposalIterator = runDBnIterator @PropIter _gStateDB

runProposalMapIterator
    :: forall v m a . MonadRealDB m
    => DBnMapIterator PropIter v a -> (IterType PropIter -> v) -> m a
runProposalMapIterator = runDBnMapIterator @PropIter _gStateDB
>>>>>>> 69e89614

-- TODO: it can be optimized by storing some index sorted by
-- 'SlotId's, but I don't think it may be crucial.
-- | Get all proposals which were issued no later than given slot.
getOldProposals
    :: MonadRealDB m
    => SlotId -> m [UndecidedProposalState]
<<<<<<< HEAD
getOldProposals slotId =
    runConduitRes $ mapOutput snd proposalSource .| CL.mapMaybe isOld .| CL.consume
=======
getOldProposals slotId = runProposalMapIterator (step []) snd
>>>>>>> 69e89614
  where
    step res = nextItem >>= maybe (pure res) (onItem res)
    onItem res e
        | PSUndecided u <- e
        , upsSlot u <= slotId = step (u:res)
        | otherwise = step res

-- TODO: eliminate copy-paste here!

-- | Get all decided proposals which were accepted deeper than given
-- difficulty.
getDeepProposals
    :: MonadRealDB m
    => ChainDifficulty -> m [DecidedProposalState]
<<<<<<< HEAD
getDeepProposals cd =
    runConduitRes $ mapOutput snd proposalSource .| CL.mapMaybe isDeep .| CL.consume
  where
    isDeep e | PSDecided u <- e
             , Just proposalDifficulty <- dpsDifficulty u
             , proposalDifficulty <= cd = Just u
    isDeep _                 = Nothing

-- | Get states of all active 'UpdateProposal's for given 'ApplicationName'.
getProposalsByApp :: MonadDBRead m => ApplicationName -> m [ProposalState]
getProposalsByApp appName =
    runConduitRes $ mapOutput snd proposalSource .| CL.filter matchesName .| CL.consume
  where
    matchesName e = appName == (svAppName $ upSoftwareVersion $ psProposal e)
=======
getDeepProposals cd = runProposalMapIterator (step []) snd
  where
    step res = nextItem >>= maybe (pure res) (onItem res)
    onItem res e
        | PSDecided u <- e
        , Just proposalDifficulty <- dpsDifficulty u
        , proposalDifficulty <= cd = step (u : res)
        | otherwise = step res
>>>>>>> 69e89614

-- Iterator by confirmed proposals
data ConfPropIter

instance DBIteratorClass ConfPropIter where
    type IterKey ConfPropIter = SoftwareVersion
    type IterValue ConfPropIter = ConfirmedProposalState
    iterKeyPrefix _ = confirmedIterationPrefix

-- | Get confirmed proposals which update our application and have
-- version bigger than argument (or all proposals if 'Nothing' is
-- passed). For instance, current software version can be passed to
-- this function to get all proposals with bigger version.
getConfirmedProposals
    :: MonadRealDB m
    => Maybe NumSoftwareVersion -> m [ConfirmedProposalState]
<<<<<<< HEAD
getConfirmedProposals reqNsv =
    runConduitRes $
        dbIterSource GStateDB (Proxy @ConfPropIter) .|
        CL.mapMaybe onItem .|
        CL.consume
=======
getConfirmedProposals reqNsv = runDBnIterator @ConfPropIter _gStateDB (step [])
>>>>>>> 69e89614
  where
    step res = nextItem >>= maybe (pure res) (onItem res)
    onItem res (SoftwareVersion {..}, cps) =
        step $
        case reqNsv of
            Nothing -> cps : res
            Just v
                | svAppName == ourAppName && svNumber > v -> cps : res
                | otherwise -> res

-- Iterator by block versions
data BVIter

instance DBIteratorClass BVIter where
    type IterKey BVIter = BlockVersion
    type IterValue BVIter = BlockVersionState
<<<<<<< HEAD
    iterKeyPrefix = bvStateIterationPrefix

bvSource :: (MonadDBRead m) => Source (ResourceT m) (IterType BVIter)
bvSource = dbIterSource GStateDB (Proxy @BVIter)

-- | Get all proposed 'BlockVersion's.
getProposedBVs :: MonadDBRead m => m [BlockVersion]
getProposedBVs = runConduitRes $ mapOutput fst bvSource .| CL.consume

getProposedBVStates :: MonadDBRead m => m [BlockVersionState]
getProposedBVStates = runConduitRes $ mapOutput snd bvSource .| CL.consume
=======
    iterKeyPrefix _ = bvStateIterationPrefix

-- | Get all proposed 'BlockVersion's.
getProposedBVs :: MonadRealDB m => m [BlockVersion]
getProposedBVs = runDBnMapIterator @BVIter _gStateDB (step []) fst
  where
    step res = nextItem >>= maybe (pure res) (onItem res)
    onItem res = step . (: res)

getProposedBVStates :: MonadRealDB m => m [BlockVersionState]
getProposedBVStates = runDBnMapIterator @BVIter _gStateDB (step []) snd
  where
    step res = nextItem >>= maybe (pure res) (onItem res)
    onItem res = step . (: res)
>>>>>>> 69e89614

-- | Get all competing 'BlockVersion's and their states.
getCompetingBVStates
    :: MonadRealDB m
    => m [(BlockVersion, BlockVersionState)]
<<<<<<< HEAD
getCompetingBVStates =
    runConduitRes $ bvSource .| CL.filter (bvsIsConfirmed . snd) .| CL.consume
=======
getCompetingBVStates = runDBnIterator @BVIter _gStateDB (step [])
  where
    step res = nextItem >>= maybe (pure res) (onItem res)
    onItem res (bv, bvs@BlockVersionState {..})
        | bvsIsConfirmed = step ((bv, bvs) : res)
        | otherwise = step res
>>>>>>> 69e89614

----------------------------------------------------------------------------
-- Keys ('us' prefix stands for Update System)
----------------------------------------------------------------------------

adoptedBVKey :: ByteString
adoptedBVKey = "us/adopted-block-version/"

bvStateKey :: BlockVersion -> ByteString
bvStateKey = encodeWithKeyPrefix @BVIter

bvStateIterationPrefix :: ByteString
bvStateIterationPrefix = "us/bvs/"

proposalKey :: UpId -> ByteString
proposalKey = encodeWithKeyPrefix @PropIter

confirmedVersionKey :: ApplicationName -> ByteString
confirmedVersionKey = mappend "us/cv/" . encodeStrict

iterationPrefix :: ByteString
iterationPrefix = "us/p/"

confirmedProposalKey :: ConfirmedProposalState -> ByteString
confirmedProposalKey = encodeWithKeyPrefix @ConfPropIter . cpsSoftwareVersion

confirmedProposalKeySV :: SoftwareVersion -> ByteString
confirmedProposalKeySV = encodeWithKeyPrefix @ConfPropIter

confirmedIterationPrefix :: ByteString
confirmedIterationPrefix = "us/cp/"

slottingDataKey :: ByteString
slottingDataKey = "us/slotting/"

epochProposersKey :: ByteString
epochProposersKey = "us/epoch-proposers/"

----------------------------------------------------------------------------
-- Details
----------------------------------------------------------------------------

getAdoptedBVFullMaybe
    :: MonadDBRead m
    => m (Maybe (BlockVersion, BlockVersionData))
getAdoptedBVFullMaybe = gsGetBi adoptedBVKey<|MERGE_RESOLUTION|>--- conflicted
+++ resolved
@@ -11,7 +11,6 @@
        , getAdoptedBVFull
        , getBVState
        , getProposalState
-       , getProposalsByApp
        , getConfirmedSV
        , getMaxBlockSize
        , getSlottingData
@@ -23,10 +22,9 @@
          -- * Initialization
        , prepareGStateUS
 
-        -- * Iteration
+        -- * Iteration and related getters
        , PropIter
-       , runProposalMapIterator
-       , runProposalIterator
+       , getProposalsByApp
        , getOldProposals
        , getDeepProposals
 
@@ -41,7 +39,6 @@
 
 import           Universum
 
-<<<<<<< HEAD
 import           Control.Monad.Trans.Resource (ResourceT)
 import           Data.Conduit                 (Source, mapOutput, runConduitRes, (.|))
 import qualified Data.Conduit.List            as CL
@@ -56,18 +53,16 @@
                                                ChainDifficulty, NumSoftwareVersion,
                                                SlotId, SoftwareVersion (..),
                                                StakeholderId, Timestamp (..))
-import           Pos.Core.Constants           (epochSlots)
+import           Pos.Core.Constants           (epochSlots, genesisBlockVersionData,
+                                               genesisSlotDuration)
 import           Pos.Crypto                   (hash)
-import           Pos.DB                       (DBIteratorClass (..), DBTag (GStateDB),
-                                               IterType, MonadDB, MonadDBRead,
-                                               RocksBatchOp (..), dbIterSource,
-                                               encodeWithKeyPrefix)
+import           Pos.DB                       (DBIteratorClass (..), DBTag (..), IterType,
+                                               MonadDB, MonadDBRead (..), MonadRealDB,
+                                               RocksBatchOp (..), encodeWithKeyPrefix)
 import           Pos.DB.Error                 (DBError (DBMalformed))
 import           Pos.DB.GState.Common         (gsGetBi, writeBatchGState)
 import           Pos.Slotting.Types           (EpochSlottingData (..), SlottingData (..))
 import           Pos.Update.Constants         (genesisBlockVersion,
-                                               genesisBlockVersionData,
-                                               genesisSlotDuration,
                                                genesisSoftwareVersions, ourAppName)
 import           Pos.Update.Core              (BlockVersionData (..), UpId,
                                                UpdateProposal (..))
@@ -78,43 +73,6 @@
                                                UndecidedProposalState (upsSlot),
                                                cpsSoftwareVersion, psProposal)
 import           Pos.Util.Util                (maybeThrow)
-=======
-import           Data.Time.Units            (convertUnit)
-import qualified Database.RocksDB           as Rocks
-import           Serokell.Data.Memory.Units (Byte)
-
-import           Pos.Binary.Class           (encodeStrict)
-import           Pos.Binary.Infra.Slotting  ()
-import           Pos.Binary.Update          ()
-import           Pos.Core                   (ApplicationName, BlockVersion,
-                                             ChainDifficulty, NumSoftwareVersion, SlotId,
-                                             SoftwareVersion (..), StakeholderId,
-                                             Timestamp (..))
-import           Pos.Core.Constants         (epochSlots, genesisBlockVersionData,
-                                             genesisSlotDuration)
-import           Pos.Crypto                 (hash)
-import           Pos.DB                     (MonadDB, MonadDBRead, MonadRealDB,
-                                             RocksBatchOp (..), encodeWithKeyPrefix)
-import           Pos.DB.Error               (DBError (DBMalformed))
-import           Pos.DB.GState.Common       (gsGetBi, writeBatchGState)
-import           Pos.DB.Iterator            (DBIteratorClass (..), DBnIterator,
-                                             DBnMapIterator, IterType, runDBnIterator,
-                                             runDBnMapIterator)
-import           Pos.DB.Types               (NodeDBs (..))
-import           Pos.Slotting.Types         (EpochSlottingData (..), SlottingData (..))
-import           Pos.Update.Constants       (genesisBlockVersion, genesisSoftwareVersions,
-                                             ourAppName)
-import           Pos.Update.Core            (BlockVersionData (..), UpId,
-                                             UpdateProposal (..))
-import           Pos.Update.Poll.Types      (BlockVersionState (..),
-                                             ConfirmedProposalState,
-                                             DecidedProposalState (dpsDifficulty),
-                                             ProposalState (..),
-                                             UndecidedProposalState (upsSlot),
-                                             cpsSoftwareVersion, psProposal)
-import           Pos.Util.Iterator          (MonadIterator (..))
-import           Pos.Util.Util              (maybeThrow)
->>>>>>> 69e89614
 
 ----------------------------------------------------------------------------
 -- Getters
@@ -146,15 +104,6 @@
 -- | Get state of UpdateProposal for given UpId
 getProposalState :: MonadDBRead m => UpId -> m (Maybe ProposalState)
 getProposalState = gsGetBi . proposalKey
-
--- | Get states of all active 'UpdateProposal's for given 'ApplicationName'.
-getProposalsByApp :: MonadRealDB m => ApplicationName -> m [ProposalState]
-getProposalsByApp appName = runProposalMapIterator (step []) snd
-  where
-    step res = nextItem >>= maybe (pure res) (onItem res)
-    onItem res e
-        | appName == (svAppName $ upSoftwareVersion $ psProposal e) = step (e:res)
-        | otherwise = step res
 
 -- | Get last confirmed SoftwareVersion of given application.
 getConfirmedSV :: MonadDBRead m => ApplicationName -> m (Maybe NumSoftwareVersion)
@@ -258,50 +207,28 @@
 instance DBIteratorClass PropIter where
     type IterKey PropIter = UpId
     type IterValue PropIter = ProposalState
-    iterKeyPrefix _ = iterationPrefix
-
-<<<<<<< HEAD
+    iterKeyPrefix = iterationPrefix
+
 proposalSource :: (MonadDBRead m) => Source (ResourceT m) (IterType PropIter)
 proposalSource = dbIterSource GStateDB (Proxy @PropIter)
-=======
-runProposalIterator
-    :: forall m a . MonadRealDB m
-    => DBnIterator PropIter a -> m a
-runProposalIterator = runDBnIterator @PropIter _gStateDB
-
-runProposalMapIterator
-    :: forall v m a . MonadRealDB m
-    => DBnMapIterator PropIter v a -> (IterType PropIter -> v) -> m a
-runProposalMapIterator = runDBnMapIterator @PropIter _gStateDB
->>>>>>> 69e89614
 
 -- TODO: it can be optimized by storing some index sorted by
 -- 'SlotId's, but I don't think it may be crucial.
 -- | Get all proposals which were issued no later than given slot.
 getOldProposals
-    :: MonadRealDB m
+    :: MonadDBRead m
     => SlotId -> m [UndecidedProposalState]
-<<<<<<< HEAD
 getOldProposals slotId =
     runConduitRes $ mapOutput snd proposalSource .| CL.mapMaybe isOld .| CL.consume
-=======
-getOldProposals slotId = runProposalMapIterator (step []) snd
->>>>>>> 69e89614
-  where
-    step res = nextItem >>= maybe (pure res) (onItem res)
-    onItem res e
-        | PSUndecided u <- e
-        , upsSlot u <= slotId = step (u:res)
-        | otherwise = step res
-
--- TODO: eliminate copy-paste here!
+  where
+    isOld (PSUndecided u) | upsSlot u <= slotId = Just u
+    isOld _               = Nothing
 
 -- | Get all decided proposals which were accepted deeper than given
 -- difficulty.
 getDeepProposals
-    :: MonadRealDB m
+    :: MonadDBRead m
     => ChainDifficulty -> m [DecidedProposalState]
-<<<<<<< HEAD
 getDeepProposals cd =
     runConduitRes $ mapOutput snd proposalSource .| CL.mapMaybe isDeep .| CL.consume
   where
@@ -316,16 +243,6 @@
     runConduitRes $ mapOutput snd proposalSource .| CL.filter matchesName .| CL.consume
   where
     matchesName e = appName == (svAppName $ upSoftwareVersion $ psProposal e)
-=======
-getDeepProposals cd = runProposalMapIterator (step []) snd
-  where
-    step res = nextItem >>= maybe (pure res) (onItem res)
-    onItem res e
-        | PSDecided u <- e
-        , Just proposalDifficulty <- dpsDifficulty u
-        , proposalDifficulty <= cd = step (u : res)
-        | otherwise = step res
->>>>>>> 69e89614
 
 -- Iterator by confirmed proposals
 data ConfPropIter
@@ -333,33 +250,26 @@
 instance DBIteratorClass ConfPropIter where
     type IterKey ConfPropIter = SoftwareVersion
     type IterValue ConfPropIter = ConfirmedProposalState
-    iterKeyPrefix _ = confirmedIterationPrefix
+    iterKeyPrefix = confirmedIterationPrefix
 
 -- | Get confirmed proposals which update our application and have
 -- version bigger than argument (or all proposals if 'Nothing' is
 -- passed). For instance, current software version can be passed to
 -- this function to get all proposals with bigger version.
 getConfirmedProposals
-    :: MonadRealDB m
+    :: MonadDBRead m
     => Maybe NumSoftwareVersion -> m [ConfirmedProposalState]
-<<<<<<< HEAD
 getConfirmedProposals reqNsv =
     runConduitRes $
         dbIterSource GStateDB (Proxy @ConfPropIter) .|
         CL.mapMaybe onItem .|
         CL.consume
-=======
-getConfirmedProposals reqNsv = runDBnIterator @ConfPropIter _gStateDB (step [])
->>>>>>> 69e89614
-  where
-    step res = nextItem >>= maybe (pure res) (onItem res)
-    onItem res (SoftwareVersion {..}, cps) =
-        step $
+  where
+    onItem (SoftwareVersion {..}, cps) =
         case reqNsv of
-            Nothing -> cps : res
-            Just v
-                | svAppName == ourAppName && svNumber > v -> cps : res
-                | otherwise -> res
+            Nothing -> Just cps
+            Just v | svAppName == ourAppName && svNumber > v -> Just cps
+                   | otherwise -> Nothing
 
 -- Iterator by block versions
 data BVIter
@@ -367,7 +277,6 @@
 instance DBIteratorClass BVIter where
     type IterKey BVIter = BlockVersion
     type IterValue BVIter = BlockVersionState
-<<<<<<< HEAD
     iterKeyPrefix = bvStateIterationPrefix
 
 bvSource :: (MonadDBRead m) => Source (ResourceT m) (IterType BVIter)
@@ -379,38 +288,13 @@
 
 getProposedBVStates :: MonadDBRead m => m [BlockVersionState]
 getProposedBVStates = runConduitRes $ mapOutput snd bvSource .| CL.consume
-=======
-    iterKeyPrefix _ = bvStateIterationPrefix
-
--- | Get all proposed 'BlockVersion's.
-getProposedBVs :: MonadRealDB m => m [BlockVersion]
-getProposedBVs = runDBnMapIterator @BVIter _gStateDB (step []) fst
-  where
-    step res = nextItem >>= maybe (pure res) (onItem res)
-    onItem res = step . (: res)
-
-getProposedBVStates :: MonadRealDB m => m [BlockVersionState]
-getProposedBVStates = runDBnMapIterator @BVIter _gStateDB (step []) snd
-  where
-    step res = nextItem >>= maybe (pure res) (onItem res)
-    onItem res = step . (: res)
->>>>>>> 69e89614
 
 -- | Get all competing 'BlockVersion's and their states.
 getCompetingBVStates
-    :: MonadRealDB m
+    :: MonadDBRead m
     => m [(BlockVersion, BlockVersionState)]
-<<<<<<< HEAD
 getCompetingBVStates =
     runConduitRes $ bvSource .| CL.filter (bvsIsConfirmed . snd) .| CL.consume
-=======
-getCompetingBVStates = runDBnIterator @BVIter _gStateDB (step [])
-  where
-    step res = nextItem >>= maybe (pure res) (onItem res)
-    onItem res (bv, bvs@BlockVersionState {..})
-        | bvsIsConfirmed = step ((bv, bvs) : res)
-        | otherwise = step res
->>>>>>> 69e89614
 
 ----------------------------------------------------------------------------
 -- Keys ('us' prefix stands for Update System)
