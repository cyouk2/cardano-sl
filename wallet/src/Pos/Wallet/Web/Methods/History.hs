--- conflicted
+++ resolved
@@ -18,23 +18,14 @@
 import           Data.Time.Clock.POSIX      (POSIXTime, getPOSIXTime)
 import           Formatting                 (build, sformat, stext, (%))
 import           Serokell.Util              (listJson)
-<<<<<<< HEAD
 import           System.Wlog                (WithLogger, logError, logWarning)
 
 import           Pos.Aeson.ClientTypes      ()
 import           Pos.Aeson.WalletBackup     ()
-import           Pos.Client.Txp.History     (TxHistoryEntry (..))
-import           Pos.Core                   (getTimestamp, timestampToPosix)
-import           Pos.Util.LogSafe           (logInfoS)
-=======
-import           System.Wlog                (WithLogger, logInfo, logWarning)
-
-import           Pos.Aeson.ClientTypes      ()
-import           Pos.Aeson.WalletBackup     ()
-import           Pos.Client.Txp.History     (txHistoryListToMap, TxHistoryEntry (..))
+import           Pos.Client.Txp.History     (TxHistoryEntry (..), txHistoryListToMap)
 import           Pos.Core                   (ChainDifficulty, timestampToPosix)
 import           Pos.Txp.Core.Types         (TxId)
->>>>>>> d88a558d
+import           Pos.Util.LogSafe           (logInfoS)
 import           Pos.Util.Servant           (encodeCType)
 import           Pos.Wallet.WalletMode      (getLocalHistory, localChainDifficulty,
                                              networkChainDifficulty)
