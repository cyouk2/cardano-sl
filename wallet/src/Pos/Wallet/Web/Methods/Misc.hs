{-# LANGUAGE TypeFamilies #-}

-- | Various small endpoints

module Pos.Wallet.Web.Methods.Misc
       ( getUserProfile
       , updateUserProfile

       , isValidAddress

       , nextUpdate
       , postponeUpdate
       , applyUpdate

       , syncProgress
       , localTimeDifference

       , testResetAll
       , dumpState
       , WalletStateSnapshot (..)

<<<<<<< HEAD
       , resetAllFailedPtxs

       , MonadConvertToAddr
       , convertCIdTOAddrs
       , convertCIdTOAddr
       , AddrCIdHashes(AddrCIdHashes)
=======
       , PendingTxsSummary (..)
       , gatherPendingTxsSummary
>>>>>>> 13656794
       ) where

import           Universum

import           Data.Aeson (encode)
import           Data.Aeson.TH (defaultOptions, deriveJSON)
import qualified Data.Foldable as Foldable
import qualified Data.Map.Strict as M
import qualified Data.Text.Buildable
<<<<<<< HEAD
import           Mockable (MonadMockable)
import           Servant.API.ContentTypes (MimeRender (..), NoContent (..), OctetStream)

import           Pos.Client.KeyStorage (MonadKeys, deleteAllSecretKeys)
import           Pos.Configuration (HasNodeConfiguration)
import           Pos.Core (Address, SoftwareVersion (..))
import           Pos.NtpCheck (NtpCheckMonad, NtpStatus (..), mkNtpStatusVar)
import           Pos.Slotting (MonadSlots, getCurrentSlotBlocking)
import           Pos.Update.Configuration (HasUpdateConfiguration, curSoftwareVersion)
import           Pos.Util (maybeThrow, lensOf, HasLens)
import           Pos.Wallet.Aeson.ClientTypes ()
import           Pos.Wallet.Aeson.Storage ()
import           Pos.Wallet.WalletMode (MonadBlockchainInfo, MonadUpdates, applyLastUpdate,
                                        connectedPeers, localChainDifficulty,
                                        networkChainDifficulty)
import           Pos.Wallet.Web.ClientTypes (Addr, CHash, CId (..), CProfile (..), CUpdateInfo (..),
                                             SyncProgress (..), cIdToAddress)
import           Pos.Wallet.Web.Error (WalletError (..))
import           Pos.Wallet.Web.State (MonadWalletDB, MonadWalletDBRead, getNextUpdate, getProfile,
                                       getWalletStorage, removeNextUpdate, resetFailedPtxs,
                                       setProfile, testReset)
=======
import           Formatting                   (bprint, build, (%))
import           Serokell.Util.Text           (listJson)
import           Servant.API.ContentTypes     (MimeRender (..), OctetStream)

import           Pos.Aeson.ClientTypes        ()
import           Pos.Core                     (SlotId, SoftwareVersion (..))
import           Pos.Crypto                   (hashHexF, hash)
import           Pos.Txp                      (Tx (..), TxAux (..), TxIn, TxOut, TxId)
import           Pos.Update.Configuration     (curSoftwareVersion)
import           Pos.Util                     (maybeThrow)
import           Pos.Util.Servant             (HasTruncateLogPolicy (..), encodeCType)

import           Pos.Aeson.Storage            ()
import           Pos.Util.Chrono              (getNewestFirst, toNewestFirst)
import           Pos.Wallet.KeyStorage        (deleteSecretKey, getSecretKeys)
import           Pos.Wallet.WalletMode        (applyLastUpdate, connectedPeers,
                                               localChainDifficulty,
                                               networkChainDifficulty)
import           Pos.Wallet.Web.ClientTypes   (Addr, CId, CProfile (..), CPtxCondition,
                                               CUpdateInfo (..), SyncProgress (..),
                                               cIdToAddress)
import           Pos.Wallet.Web.Error         (WalletError (..))
import           Pos.Wallet.Web.Mode          (MonadWalletWebMode)
import           Pos.Wallet.Web.Pending       (PendingTx (..), isPtxInBlocks,
                                               sortPtxsChrono)
import           Pos.Wallet.Web.State         (getNextUpdate, getPendingTxs, getProfile,
                                               getWalletStorage, removeNextUpdate,
                                               setProfile, testReset)
>>>>>>> 13656794
import           Pos.Wallet.Web.State.Storage (WalletStorage)
import           Pos.Wallet.Web.Util (testOnlyEndpoint)

----------------------------------------------------------------------------
-- Profile
----------------------------------------------------------------------------

getUserProfile :: MonadWalletDBRead ctx m => m CProfile
getUserProfile = getProfile

updateUserProfile :: MonadWalletDB ctx m => CProfile -> m CProfile
updateUserProfile profile = setProfile profile >> getUserProfile

----------------------------------------------------------------------------
-- Address
----------------------------------------------------------------------------

isValidAddress :: Monad m => CId Addr -> m Bool
isValidAddress = pure . isRight . cIdToAddress

----------------------------------------------------------------------------
-- Updates
----------------------------------------------------------------------------

-- | Get last update info
nextUpdate
    :: (MonadThrow m, MonadWalletDB ctx m, HasUpdateConfiguration)
    => m CUpdateInfo
nextUpdate = do
    updateInfo <- getNextUpdate >>= maybeThrow noUpdates
    if isUpdateActual (cuiSoftwareVersion updateInfo)
        then pure updateInfo
        else removeNextUpdate >> nextUpdate
  where
    isUpdateActual :: SoftwareVersion -> Bool
    isUpdateActual ver = svAppName ver == svAppName curSoftwareVersion
        && svNumber ver > svNumber curSoftwareVersion
    noUpdates = RequestError "No updates available"

-- | Postpone next update after restart
postponeUpdate :: MonadWalletDB ctx m => m NoContent
postponeUpdate = removeNextUpdate >> return NoContent

-- | Delete next update info and restart immediately
applyUpdate :: (MonadWalletDB ctx m, MonadUpdates m) => m NoContent
applyUpdate = removeNextUpdate >> applyLastUpdate >> return NoContent

----------------------------------------------------------------------------
-- Sync progress
----------------------------------------------------------------------------

syncProgress :: MonadBlockchainInfo m => m SyncProgress
syncProgress =
    SyncProgress
    <$> localChainDifficulty
    <*> networkChainDifficulty
    <*> connectedPeers

----------------------------------------------------------------------------
-- NTP (Network Time Protocol) based time difference
----------------------------------------------------------------------------

localTimeDifference :: (NtpCheckMonad m, MonadMockable m) => m Word
localTimeDifference =
    diff <$> (mkNtpStatusVar >>= readMVar)
  where
    diff :: NtpStatus -> Word
    diff = \case
        NtpSyncOk -> 0
        -- ^ `NtpSyncOk` considered already a `timeDifferenceWarnThreshold`
        -- so that we can return 0 here to show there is no difference in time
        NtpDesync diff' -> fromIntegral diff'

----------------------------------------------------------------------------
-- Reset
----------------------------------------------------------------------------

testResetAll ::
       (HasNodeConfiguration, MonadThrow m, MonadWalletDB ctx m, MonadKeys m)
    => m NoContent
testResetAll =
    testOnlyEndpoint $ deleteAllSecretKeys >> testReset >> return NoContent

----------------------------------------------------------------------------
-- Print wallet state
----------------------------------------------------------------------------

data WalletStateSnapshot = WalletStateSnapshot
    { wssWalletStorage :: WalletStorage
    } deriving (Generic)

deriveJSON defaultOptions ''WalletStateSnapshot

instance MimeRender OctetStream WalletStateSnapshot where
    mimeRender _ = encode

instance Buildable WalletStateSnapshot where
    build _ = "<wallet-state-snapshot>"

<<<<<<< HEAD
dumpState :: MonadWalletDBRead ctx m => m WalletStateSnapshot
dumpState = WalletStateSnapshot <$> getWalletStorage

----------------------------------------------------------------------------
-- Tx resubmitting
----------------------------------------------------------------------------

resetAllFailedPtxs :: (MonadSlots ctx m, MonadWalletDB ctx m) => m NoContent
resetAllFailedPtxs = do
    getCurrentSlotBlocking >>= resetFailedPtxs
    return NoContent

----------------------------------------------------------------------------
-- Conversion to Address
----------------------------------------------------------------------------

newtype AddrCIdHashes = AddrCIdHashes { unAddrCIdHashes :: (IORef (Map CHash Address)) }

type MonadConvertToAddr ctx m =
  ( MonadIO m
  , MonadThrow m
  , HasLens AddrCIdHashes ctx AddrCIdHashes
  , MonadReader ctx m
  )

convertCIdTOAddr :: (MonadConvertToAddr ctx m) => CId Addr -> m Address
convertCIdTOAddr i@(CId id) = do
    hmRef <- unAddrCIdHashes <$> view (lensOf @AddrCIdHashes)
    maddr <- atomicModifyIORef' hmRef $ \hm ->
      case id `M.lookup` hm of
       Just addr -> (hm, Right addr)
       _         -> case cIdToAddress i of
                    -- decoding can fail, but we don't cache failures
                      Right addr -> (M.insert id addr hm, Right addr)
                      Left  err  -> (hm,                  Left err)
    either (throwM . DecodeError) pure maddr

convertCIdTOAddrs :: (MonadConvertToAddr ctx m, Traversable t) => t (CId Addr) -> m (t Address)
convertCIdTOAddrs cids = do
    hmRef <- unAddrCIdHashes <$> view (lensOf @AddrCIdHashes)
    maddrs <- atomicModifyIORef' hmRef $ \hm ->
      let lookups = map (\cid@(CId h) -> (h, M.lookup h hm, cIdToAddress cid)) cids
          hm'     = Foldable.foldl' accum hm lookups

          accum m (cid, Nothing, Right addr) = M.insert cid addr m
          accum m _                          = m

          result (_, Just addr, _)   = Right addr
          result (_, Nothing, maddr) = maddr

       in (hm', map result lookups)

    mapM (either (throwM . DecodeError) pure) maddrs
=======
dumpState :: MonadWalletWebMode m => m WalletStateSnapshot
dumpState = WalletStateSnapshot <$> getWalletStorage

----------------------------------------------------------------------------
-- Print pending transactions info
----------------------------------------------------------------------------

data PendingTxsSummary = PendingTxsSummary
    { ptiSlot    :: !SlotId
    , ptiCond    :: !CPtxCondition
    , ptiInputs  :: !(NonEmpty TxIn)
    , ptiOutputs :: !(NonEmpty TxOut)
    , ptiTxId    :: !TxId
    } deriving (Eq, Show, Generic)

deriveJSON defaultOptions ''PendingTxsSummary

instance Buildable PendingTxsSummary where
    build PendingTxsSummary{..} =
        bprint (  "  slotId: "%build%
                "\n  status: "%build%
                "\n  inputs: "%listJson%
                "\n  outputs: "%listJson%
                "\n  id: "%hashHexF)
            ptiSlot
            ptiCond
            ptiInputs
            ptiOutputs
            ptiTxId

instance HasTruncateLogPolicy PendingTxsSummary where
    -- called rarely, and we are very interested in the output
    truncateLogPolicy = identity

gatherPendingTxsSummary :: MonadWalletWebMode m => m [PendingTxsSummary]
gatherPendingTxsSummary =
    map mkInfo .
    getNewestFirst . toNewestFirst . sortPtxsChrono .
    filter unconfirmedPtx <$>
    getPendingTxs
  where
    unconfirmedPtx = not . isPtxInBlocks . _ptxCond
    mkInfo PendingTx{..} =
        let tx = taTx _ptxTxAux
        in  PendingTxsSummary
            { ptiSlot = _ptxCreationSlot
            , ptiCond = encodeCType (Just _ptxCond)
            , ptiInputs = _txInputs tx
            , ptiOutputs = _txOutputs tx
            , ptiTxId = hash tx
            }
>>>>>>> 13656794
<|MERGE_RESOLUTION|>--- conflicted
+++ resolved
@@ -19,17 +19,13 @@
        , dumpState
        , WalletStateSnapshot (..)
 
-<<<<<<< HEAD
        , resetAllFailedPtxs
 
        , MonadConvertToAddr
        , convertCIdTOAddrs
        , convertCIdTOAddr
        , AddrCIdHashes(AddrCIdHashes)
-=======
        , PendingTxsSummary (..)
-       , gatherPendingTxsSummary
->>>>>>> 13656794
        ) where
 
 import           Universum
@@ -39,60 +35,39 @@
 import qualified Data.Foldable as Foldable
 import qualified Data.Map.Strict as M
 import qualified Data.Text.Buildable
-<<<<<<< HEAD
-import           Mockable (MonadMockable)
-import           Servant.API.ContentTypes (MimeRender (..), NoContent (..), OctetStream)
-
-import           Pos.Client.KeyStorage (MonadKeys, deleteAllSecretKeys)
-import           Pos.Configuration (HasNodeConfiguration)
-import           Pos.Core (Address, SoftwareVersion (..))
-import           Pos.NtpCheck (NtpCheckMonad, NtpStatus (..), mkNtpStatusVar)
-import           Pos.Slotting (MonadSlots, getCurrentSlotBlocking)
-import           Pos.Update.Configuration (HasUpdateConfiguration, curSoftwareVersion)
-import           Pos.Util (maybeThrow, lensOf, HasLens)
+import           Formatting                   (bprint, build, (%))
+import           Mockable                     (MonadMockable)
+import           Serokell.Util.Text           (listJson)
+import           Servant.API.ContentTypes     (MimeRender (..), NoContent (..),
+                                               OctetStream)
+
+import           Pos.Configuration            (HasNodeConfiguration)
+import           Pos.Core                     (Address, SlotId, SoftwareVersion (..))
+import           Pos.Crypto                   (hashHexF)
+import           Pos.NtpCheck                 (NtpCheckMonad, NtpStatus (..), mkNtpStatusVar)
+import           Pos.Slotting                 (MonadSlots, getCurrentSlotBlocking)
+import           Pos.Txp                      (TxIn, TxOut, TxId)
+import           Pos.Update.Configuration     (HasUpdateConfiguration, curSoftwareVersion)
+import           Pos.Util                     (maybeThrow,lensOf, HasLens)
+import           Pos.Util.Servant             (HasTruncateLogPolicy (..))
+
+import           Pos.Client.KeyStorage        (MonadKeys, deleteAllSecretKeys)
 import           Pos.Wallet.Aeson.ClientTypes ()
-import           Pos.Wallet.Aeson.Storage ()
-import           Pos.Wallet.WalletMode (MonadBlockchainInfo, MonadUpdates, applyLastUpdate,
-                                        connectedPeers, localChainDifficulty,
-                                        networkChainDifficulty)
-import           Pos.Wallet.Web.ClientTypes (Addr, CHash, CId (..), CProfile (..), CUpdateInfo (..),
-                                             SyncProgress (..), cIdToAddress)
-import           Pos.Wallet.Web.Error (WalletError (..))
-import           Pos.Wallet.Web.State (MonadWalletDB, MonadWalletDBRead, getNextUpdate, getProfile,
-                                       getWalletStorage, removeNextUpdate, resetFailedPtxs,
-                                       setProfile, testReset)
-=======
-import           Formatting                   (bprint, build, (%))
-import           Serokell.Util.Text           (listJson)
-import           Servant.API.ContentTypes     (MimeRender (..), OctetStream)
-
-import           Pos.Aeson.ClientTypes        ()
-import           Pos.Core                     (SlotId, SoftwareVersion (..))
-import           Pos.Crypto                   (hashHexF, hash)
-import           Pos.Txp                      (Tx (..), TxAux (..), TxIn, TxOut, TxId)
-import           Pos.Update.Configuration     (curSoftwareVersion)
-import           Pos.Util                     (maybeThrow)
-import           Pos.Util.Servant             (HasTruncateLogPolicy (..), encodeCType)
-
-import           Pos.Aeson.Storage            ()
-import           Pos.Util.Chrono              (getNewestFirst, toNewestFirst)
-import           Pos.Wallet.KeyStorage        (deleteSecretKey, getSecretKeys)
-import           Pos.Wallet.WalletMode        (applyLastUpdate, connectedPeers,
+import           Pos.Wallet.Aeson.Storage     ()
+import           Pos.Wallet.WalletMode        (MonadBlockchainInfo, MonadUpdates,
+                                               applyLastUpdate, connectedPeers,
                                                localChainDifficulty,
                                                networkChainDifficulty)
-import           Pos.Wallet.Web.ClientTypes   (Addr, CId, CProfile (..), CPtxCondition,
-                                               CUpdateInfo (..), SyncProgress (..),
-                                               cIdToAddress)
+import           Pos.Wallet.Web.ClientTypes   (Addr, CHash, CId (..), CProfile (..),
+                                               CPtxCondition, CUpdateInfo (..),
+                                               SyncProgress (..), cIdToAddress)
 import           Pos.Wallet.Web.Error         (WalletError (..))
-import           Pos.Wallet.Web.Mode          (MonadWalletWebMode)
-import           Pos.Wallet.Web.Pending       (PendingTx (..), isPtxInBlocks,
-                                               sortPtxsChrono)
-import           Pos.Wallet.Web.State         (getNextUpdate, getPendingTxs, getProfile,
+import           Pos.Wallet.Web.State         (MonadWalletDB, MonadWalletDBRead,
+                                               getNextUpdate, getProfile,
                                                getWalletStorage, removeNextUpdate,
-                                               setProfile, testReset)
->>>>>>> 13656794
+                                               resetFailedPtxs, setProfile, testReset)
 import           Pos.Wallet.Web.State.Storage (WalletStorage)
-import           Pos.Wallet.Web.Util (testOnlyEndpoint)
+import           Pos.Wallet.Web.Util          (testOnlyEndpoint)
 
 ----------------------------------------------------------------------------
 -- Profile
@@ -190,7 +165,6 @@
 instance Buildable WalletStateSnapshot where
     build _ = "<wallet-state-snapshot>"
 
-<<<<<<< HEAD
 dumpState :: MonadWalletDBRead ctx m => m WalletStateSnapshot
 dumpState = WalletStateSnapshot <$> getWalletStorage
 
@@ -244,9 +218,6 @@
        in (hm', map result lookups)
 
     mapM (either (throwM . DecodeError) pure) maddrs
-=======
-dumpState :: MonadWalletWebMode m => m WalletStateSnapshot
-dumpState = WalletStateSnapshot <$> getWalletStorage
 
 ----------------------------------------------------------------------------
 -- Print pending transactions info
@@ -277,23 +248,4 @@
 
 instance HasTruncateLogPolicy PendingTxsSummary where
     -- called rarely, and we are very interested in the output
-    truncateLogPolicy = identity
-
-gatherPendingTxsSummary :: MonadWalletWebMode m => m [PendingTxsSummary]
-gatherPendingTxsSummary =
-    map mkInfo .
-    getNewestFirst . toNewestFirst . sortPtxsChrono .
-    filter unconfirmedPtx <$>
-    getPendingTxs
-  where
-    unconfirmedPtx = not . isPtxInBlocks . _ptxCond
-    mkInfo PendingTx{..} =
-        let tx = taTx _ptxTxAux
-        in  PendingTxsSummary
-            { ptiSlot = _ptxCreationSlot
-            , ptiCond = encodeCType (Just _ptxCond)
-            , ptiInputs = _txInputs tx
-            , ptiOutputs = _txOutputs tx
-            , ptiTxId = hash tx
-            }
->>>>>>> 13656794
+    truncateLogPolicy = identity