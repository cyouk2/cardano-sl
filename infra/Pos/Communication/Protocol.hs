--- conflicted
+++ resolved
@@ -46,14 +46,9 @@
 import           Pos.Communication.Types.Protocol
 import           Pos.Core.Types                   (SlotId)
 import           Pos.Discovery.Class              (MonadDiscovery)
-<<<<<<< HEAD
+import           Pos.Recovery.Info                (MonadRecoveryInfo)
 import           Pos.Reporting                    (HasReportingContext)
 import           Pos.Shutdown                     (HasShutdownContext)
-=======
-import           Pos.Recovery.Info                (MonadRecoveryInfo)
-import           Pos.Reporting                    (MonadReportingMem)
-import           Pos.Shutdown                     (MonadShutdownMem)
->>>>>>> f95443a5
 import           Pos.Slotting                     (MonadSlots)
 import           Pos.Slotting.Util                (onNewSlot, onNewSlotImpl)
 
@@ -195,18 +190,7 @@
     (,outSpecs) $ ActionSpec $ \vI -> h vI . convertSendActions vI
 
 
-<<<<<<< HEAD
-type OnNewSlotComm ctx m =
-    ( LocalOnNewSlotComm ctx m
-    , Mockable Throw m
-    , WithPeerState m
-    , Mockable SharedAtomic m
-    )
-
 type LocalOnNewSlotComm ctx m =
-=======
-type LocalOnNewSlotComm m =
->>>>>>> f95443a5
     ( MonadIO m
     , MonadReader ctx m
     , MonadSlots m
@@ -219,8 +203,8 @@
     , MonadRecoveryInfo m
     )
 
-type OnNewSlotComm m =
-    ( LocalOnNewSlotComm m
+type OnNewSlotComm ctx m =
+    ( LocalOnNewSlotComm ctx m
     , Mockable Throw m
     , WithPeerState m
     , Mockable SharedAtomic m
