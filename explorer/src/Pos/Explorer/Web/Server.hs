--- conflicted
+++ resolved
@@ -5,11 +5,8 @@
 {-# LANGUAGE TemplateHaskell     #-}
 {-# LANGUAGE TupleSections       #-}
 {-# LANGUAGE TypeOperators       #-}
-<<<<<<< HEAD
 {-# LANGUAGE OverloadedStrings   #-}
-=======
 {-# LANGUAGE GADTs               #-}
->>>>>>> 7e76b609
 
 -- API server logic
 
@@ -78,18 +75,6 @@
                                                        sumCoins, timestampToPosix,
                                                        unsafeAddCoin, unsafeIntegerToCoin,
                                                        unsafeSubCoin)
-import           Pos.Slotting                         (MonadSlots (..), getSlotStart)
-import           Pos.Ssc.GodTossing.Configuration     (HasGtConfiguration)
-import           Pos.Txp                              (MonadTxpMem, Tx (..), TxAux, TxId,
-                                                       TxMap, TxOutAux (..), getLocalTxs,
-                                                       getMemPool, mpLocalTxs, taTx,
-                                                       topsortTxs, txOutValue, txpTxs,
-                                                       _txOutputs)
-import           Pos.Util                             (maybeThrow)
-import           Pos.Util.Chrono                      (NewestFirst (..))
-import           Pos.Web                              (serveImpl)
-import           Pos.WorkMode                         (WorkMode)
-
 import           Pos.Explorer                         (TxExtra (..), getEpochBlocks,
                                                        getLastTransactions, getTxExtra)
 import qualified Pos.Explorer                         as EX (getAddrBalance,
@@ -119,6 +104,18 @@
                                                        toBlockSummary, toCAddress,
                                                        toCHash, toCTxId, toTxBrief)
 import           Pos.Explorer.Web.Error               (ExplorerError (..))
+import           Pos.Slotting                         (MonadSlots (..), getSlotStart)
+import           Pos.Ssc.GodTossing.Configuration     (HasGtConfiguration)
+import           Pos.Txp                              (MonadTxpMem, Tx (..), TxAux, TxId,
+                                                       TxMap, TxOutAux (..), getLocalTxs,
+                                                       getMemPool, mpLocalTxs, taTx,
+                                                       topsortTxs, txOutValue, txpTxs,
+                                                       _txOutputs)
+import           Pos.Util                             (maybeThrow)
+import           Pos.Util.Chrono                      (NewestFirst (..))
+import           Pos.Web                              (serveImpl)
+import           Pos.WorkMode                         (WorkMode)
+
 
 
 ----------------------------------------------------------------
@@ -200,14 +197,14 @@
 -- Total number of main blocks   = difficulty of the topmost (tip) header.
 -- Total number of anchor blocks = current epoch + 1
 getBlocksTotal
-    :: forall m. (MonadBlockDB SscGodTossing m)
+    :: forall m. (MonadBlockDB m)
     => m Integer
 getBlocksTotal = getBlocksTotalEMode prodMode
 
 -- | getBlocksTotal configurable function.
 getBlocksTotalEMode
-    :: (MonadBlockDB SscGodTossing m)
-    => ExplorerMockMode m SscGodTossing
+    :: (MonadBlockDB m)
+    => ExplorerMockMode m
     -> m Integer
 getBlocksTotalEMode mode = do
 
@@ -215,19 +212,12 @@
     let getTipBlockE = emmGetTipBlock mode
 
     -- Get the tip block.
-<<<<<<< HEAD
     tipBlock <- getTipBlockE
 
     pure $ pureGetBlocksTotal tipBlock
-=======
-    tipBlock <- DB.getTipBlock
-    pure $ maxBlocks tipBlock
-  where
-    maxBlocks tipBlock = fromIntegral $ getChainDifficulty $ tipBlock ^. difficultyL
->>>>>>> 7e76b609
 
 -- | A pure function that return the number of blocks.
-pureGetBlocksTotal :: Block SscGodTossing -> Integer
+pureGetBlocksTotal :: Block -> Integer
 pureGetBlocksTotal tipBlock = fromIntegral $ getChainDifficulty $ tipBlock ^. difficultyL
 
 -- | Get last blocks with a page parameter. This enables easier paging on the
@@ -235,7 +225,7 @@
 -- Currently the pages are in chronological order.
 getBlocksPage
     :: forall ctx m .
-    ( MonadBlockDB SscGodTossing m
+    ( MonadBlockDB m
     , MonadDBRead m
     , MonadSlots ctx m
     , MonadThrow m
@@ -249,13 +239,13 @@
 -- | getBlocksPage configurable function.
 getBlocksPageEMode
     :: forall ctx m .
-    ( MonadBlockDB SscGodTossing m
+    ( MonadBlockDB m
     , MonadDBRead m
     , MonadSlots ctx m
     , MonadThrow m
     , HasConfiguration
     )
-    => ExplorerMockMode m SscGodTossing
+    => ExplorerMockMode m
     -> Maybe Word -- ^ Page number
     -> Maybe Word -- ^ Page size
     -> m (Integer, [CBlockEntry])
@@ -292,16 +282,12 @@
     -- Return total pages and the blocks. We start from page 1.
     pure (totalPages, reverse cBlocksEntry)
   where
-    blundToMainBlockUndo :: [Blund SscGodTossing] -> [(MainBlock SscGodTossing, Undo)]
+    blundToMainBlockUndo :: [Blund] -> [(MainBlock, Undo)]
     blundToMainBlockUndo blund = [(mainBlock, undo) | (Right mainBlock, undo) <- blund]
 
     -- Either get the @HeaderHash@es from the @Page@ or throw an exception.
     getPageHHsOrThrow
-<<<<<<< HEAD
-        :: (MonadBlockDB SscGodTossing m, MonadThrow m)
-=======
-        :: (DB.MonadBlockDB m, MonadThrow m)
->>>>>>> 7e76b609
+        :: (MonadBlockDB m, MonadThrow m)
         => Int
         -> m [HeaderHash]
     getPageHHsOrThrow pageNumber = do
@@ -315,29 +301,18 @@
         errMsg :: Text
         errMsg = sformat ("No blocks on page "%build%" found!") pageNumber
 
-<<<<<<< HEAD
-=======
--- Either get the block from the @HeaderHash@ or throw an exception.
-getBlundOrThrow
-    :: (DB.MonadBlockDB m, MonadThrow m)
-    => HeaderHash
-    -> m Blund
-getBlundOrThrow headerHash = DB.blkGetBlund headerHash >>=
-    maybeThrow (Internal "Blund with hash cannot be found!")
-
->>>>>>> 7e76b609
 -- | Get total pages from blocks. Calculated from
 -- pageSize we pass to it.
 getBlocksPagesTotal
-    :: (HasConfiguration,  MonadBlockDB SscGodTossing m)
+    :: (HasConfiguration,  MonadBlockDB m)
     => Maybe Word
     -> m Integer
 getBlocksPagesTotal mPageSize = getBlocksPagesTotalEMode prodMode mPageSize
 
 -- | getBlocksPagesTotal configurable function.
 getBlocksPagesTotalEMode
-    :: (HasConfiguration,  MonadBlockDB SscGodTossing m)
-    => ExplorerMockMode m SscGodTossing
+    :: (HasConfiguration,  MonadBlockDB m)
+    => ExplorerMockMode m
     -> Maybe Word
     -> m Integer
 getBlocksPagesTotalEMode mode mPageSize = do
@@ -378,7 +353,7 @@
 -- for the page size since this is called from __explorer only__.
 getBlocksLastPage
     :: forall ctx m .
-    ( MonadBlockDB SscGodTossing m
+    ( MonadBlockDB m
     , MonadDBRead m
     , MonadSlots ctx m
     , MonadThrow m
@@ -390,13 +365,13 @@
 -- | getBlocksLastPage configurable function.
 getBlocksLastPageEMode
     :: forall ctx m .
-    ( MonadBlockDB SscGodTossing m
+    ( MonadBlockDB m
     , MonadDBRead m
     , MonadSlots ctx m
     , MonadThrow m
     , HasConfiguration
     )
-    => ExplorerMockMode m SscGodTossing
+    => ExplorerMockMode m
     -> m (Integer, [CBlockEntry])
 getBlocksLastPageEMode mode = getBlocksPageEMode mode Nothing (Just defaultPageSize)
 
@@ -444,7 +419,7 @@
 
 getBlockSummaryEMode
     :: ExplorerMode ctx m
-    => ExplorerMockMode m SscGodTossing
+    => ExplorerMockMode m
     -> CHash
     -> m CBlockSummary
 getBlockSummaryEMode mode cHash = do
@@ -781,11 +756,7 @@
 
     -- Either get the @HeaderHash@es from the @Epoch@ or throw an exception.
     getPageHHsOrThrow
-<<<<<<< HEAD
-        :: (MonadBlockDB SscGodTossing m, MonadThrow m)
-=======
-        :: (DB.MonadBlockDB m, MonadThrow m)
->>>>>>> 7e76b609
+        :: (MonadBlockDB m, MonadThrow m)
         => EpochIndex
         -> m [HeaderHash]
     getPageHHsOrThrow epoch = getEpochBlocks epoch >>= maybeThrow (Internal errMsg)
@@ -898,18 +869,18 @@
 
 -- Either get the block from the @HeaderHash@ or throw an exception.
 getBlundOrThrow
-    :: forall m. (MonadBlockDB SscGodTossing m, MonadThrow m)
-    => ExplorerMockMode m SscGodTossing
+    :: forall m. (MonadBlockDB m, MonadThrow m)
+    => ExplorerMockMode m
     -> HeaderHash
-    -> m (Blund SscGodTossing)
+    -> m Blund
 getBlundOrThrow mode headerHash =
     blkGetBlundE headerHash >>= maybeThrow (Internal "Blund with hash cannot be found!")
   where
     -- A function from mode.
     blkGetBlundE
-        :: MonadBlockDB SscGodTossing m
+        :: MonadBlockDB m
         => HeaderHash
-        -> m (Maybe (Blund SscGodTossing))
+        -> m (Maybe Blund)
     blkGetBlundE = emmGetBlundFromHH mode
 
 -- | Deserialize Cardano or RSCoin address and convert it to Cardano address.
