resolver: lts-9.1

flags:
  ether:
    disable-tup-instances: true

extra-package-dbs: []

packages:
- lib
- core
- update
- infra
- db
- lrc
- auxx
- ssc
- txp
- node
- tools
- wallet
- wallet-new
- explorer

- location:
    git: https://github.com/well-typed/cborg
    # Has support for canonical cbor
    commit: c7db82bfd93923f5b08ed51a4cd53e30bd445924
  subdirs:
  - cborg
  extra-dep: true
- location:
    git: https://github.com/serokell/time-units.git
    commit: 6c3747c1ac794f952de996dd7ba8a2f6d63bf132
  extra-dep: true
- location:
    git: https://github.com/serokell/acid-state.git
    commit: 95fce1dbada62020a0b2d6aa2dd7e88eadd7214b
  extra-dep: true
- location:
    git: https://github.com/serokell/kademlia.git
    commit: 7120bb4d28e708acd52dfd61d3dca7914fac7d7f # master
  extra-dep: true
- location:
    git: https://github.com/input-output-hk/plutus-prototype
    commit: d4aa461fc69fc6957aab46b41a670c2144aefb77
  extra-dep: true
- location:
    git: https://github.com/thoughtpolice/hs-ed25519
    # We're waiting on next release
    commit: da4247b5b3420120e20451e6a252e2a2ca15b43c
  extra-dep: true
- location:
    git: https://github.com/input-output-hk/cardano-report-server.git
    commit: 7b28613c9c3535193991712ff5a4a36a9f165570 # master v0.4.0
  extra-dep: true
- location:
    git: https://github.com/serokell/time-warp-nt.git
    commit: 7d97bbfb15f1f57f7d9db2aa09c5afe748b0b10d # master v0.2.0.1
  extra-dep: true
# These two are needed for time-warp-nt
- location:
    git: https://github.com/serokell/network-transport-tcp
    commit: 24dd213cef81d383083feb7f5d9ce4b8a6be8168
  extra-dep: true
- location:
    git: https://github.com/serokell/network-transport
    commit: 018a50b9042c2115c3ec9c9fd5ca5f28737dd29c
  extra-dep: true
- location:
    git: https://github.com/input-output-hk/cardano-crypto
    commit: 1cde8e3a8d9093bbf571085920045c05edb3eaa4
  extra-dep: true
# We're using forked version of 'swagger2' package because of bug in haddock package.
# Now we don't build Haddock-docs for this 'swagger2' package, and when that bug will
# be fixed, we'll back to Hackage-version.
- location:
    git: https://github.com/serokell/swagger2
    commit: 6693ff91be2f0b015c2ab043292587c1cc9449cf
  extra-dep: true

# Required for explorer
- location:
    git: https://github.com/serokell/engine.io.git
    commit: a594e402fd450f11ad60d09ddbd93db500000632
  extra-dep: true
  subdirs:
    - socket-io
    - engine-io
    - engine-io-wai

# Version of "dns" with proper Windows & Unix multiple-nameservers support
- location:
    git: https://github.com/kazu-yamamoto/dns.git
    commit: b106470f0a93672af22cbc7ed6564b53c0f249ed
  extra-dep: true

- location:
    git: https://github.com/well-typed/canonical-json.git
    commit: 2d261bb971bada1893753b503452d9e6e217bc4a
  extra-dep: true

nix:
  shell-file: shell.nix

extra-deps:
- ekg-core-0.1.1.3                # https://github.com/tibbe/ekg-core/pull/21
- transformers-0.5.5.0            # https://hub.darcs.net/ross/transformers/issue/33#comment-20171004T152940
- universum-0.7.0
- serokell-util-0.5.0
- pvss-0.2.0
- base58-bytestring-0.1.0
- log-warper-1.3.4
- concurrent-extra-0.7.0.10       # not yet on Stackage
# - purescript-bridge-0.8.0.1
- directory-1.3.1.0               # https://github.com/malcolmwallace/cpphs/issues/8
<<<<<<< HEAD
- servant-0.10                    # servant-multipart supports version servant-10 only
- servant-server-0.10             # so it triggers another dependencies to be v10
- servant-client-0.10
- servant-multipart-0.10
- servant-quickcheck-0.0.3.1
=======
- servant-0.12
- servant-server-0.12
- servant-multipart-0.11
- servant-docs-0.11.1             # needed for servant-0.12
- servant-swagger-1.1.4           # needed for servant-0.12
- servant-swagger-ui-0.2.4.3.4.0  # needed for servant-0.12
>>>>>>> f9a4898d
- ether-0.5.1.0
- pipes-interleave-1.1.1
- rocksdb-haskell-1.0.0
- generic-arbitrary-0.1.0
- happy-1.19.5                    # https://github.com/commercialhaskell/stack/issues/3151
- entropy-0.3.7                   # https://github.com/commercialhaskell/stack/issues/3151
- fmt-0.5.0.0
- systemd-1.1.2
- tabl-1.0.3
# ekg-statsd version without the unnecessary diffing optimisation
- ekg-statsd-0.2.2.0
# https://github.com/fpco/lts-haskell/issues/70
- fgl-5.5.3.1
- megaparsec-6.2.0
- parser-combinators-0.2.0

# This is for CI to pass --fast to all dependencies
apply-ghc-options: everything

# If you find it too restrictive, you can use `scripts/build/cardano-sl.sh' script
ghc-options:
  cardano-sl-core:       -Werror
  cardano-sl-db:         -Werror
  cardano-sl-ssc:        -Werror
  cardano-sl-infra:      -Werror
  cardano-sl-lrc:        -Werror
  cardano-sl-update:     -Werror
  cardano-sl-txp:        -Werror
  cardano-sl:            -Werror
  cardano-sl-tools:      -Werror
  cardano-sl-auxx:       -Werror
  cardano-sl-wallet:     -Werror
  cardano-sl-explorer:   -Werror<|MERGE_RESOLUTION|>--- conflicted
+++ resolved
@@ -100,6 +100,12 @@
     commit: 2d261bb971bada1893753b503452d9e6e217bc4a
   extra-dep: true
 
+# Unreleased support for servant-0.12
+- location:
+    git: https://github.com/haskell-servant/servant-quickcheck.git
+    commit: 6e6595f68c947107beba185392b350abd2009ba0
+  extra-dep: true
+
 nix:
   shell-file: shell.nix
 
@@ -114,20 +120,14 @@
 - concurrent-extra-0.7.0.10       # not yet on Stackage
 # - purescript-bridge-0.8.0.1
 - directory-1.3.1.0               # https://github.com/malcolmwallace/cpphs/issues/8
-<<<<<<< HEAD
-- servant-0.10                    # servant-multipart supports version servant-10 only
-- servant-server-0.10             # so it triggers another dependencies to be v10
-- servant-client-0.10
-- servant-multipart-0.10
-- servant-quickcheck-0.0.3.1
-=======
 - servant-0.12
 - servant-server-0.12
+- servant-client-0.12
+- servant-client-core-0.12
 - servant-multipart-0.11
 - servant-docs-0.11.1             # needed for servant-0.12
 - servant-swagger-1.1.4           # needed for servant-0.12
 - servant-swagger-ui-0.2.4.3.4.0  # needed for servant-0.12
->>>>>>> f9a4898d
 - ether-0.5.1.0
 - pipes-interleave-1.1.1
 - rocksdb-haskell-1.0.0
