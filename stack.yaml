resolver: lts-7.16
compiler: ghc-8.0.2

flags: {}

extra-package-dbs: []

packages:
- '.'

- location:
    git: https://github.com/serokell/acid-state.git
    commit: 95fce1dbada62020a0b2d6aa2dd7e88eadd7214b
  extra-dep: true
- location:
    git: https://github.com/serokell/kademlia.git
    commit: bf65ac0cd50d2ccd7ef6507f0d71786c4bd10ae1
  extra-dep: true
- location:
    git: https://github.com/input-output-hk/plutus-prototype
    commit: 4e3f6a268c3b13af78516f78ac71cd6215f5b0bf
  extra-dep: true
- location:
    git: https://github.com/serokell/rocksdb-haskell.git
    commit: 4dfd8d61263d78a91168e86e8005eb9b7069389e
  extra-dep: true
- location:
    git: https://github.com/thoughtpolice/hs-ed25519
    # We're waiting on next release
    commit: 57adb970e198a9b377769ab46e776ec29f19cff6
  extra-dep: true
- location:
    git: https://github.com/input-output-hk/cardano-report-server.git
    commit: 344f0e6e1b69b512cbfb04caf42bbe285cc7727a
  extra-dep: true
- location:
    git: https://github.com/serokell/time-warp-nt.git
<<<<<<< HEAD
    commit: ffb2f6c70ee4147c97c4f1b33f1fc3d37a255182
=======
    commit: 9b4927f8115499db2fa3ba07df50d60d02190790
>>>>>>> 9700db65
  extra-dep: true
# These two are needed for time-warp-nt
- location:
    git: https://github.com/avieth/network-transport-tcp
    commit: d2705abd5b54707ca97b5bf9c9c24005e800ee49
  extra-dep: true
- location:
    git: https://github.com/avieth/network-transport
    commit: e7a5f44d0d98370d16df103c9dc61ef7bf15aee8
  extra-dep: true

nix:
  shell-file: shell.nix

extra-deps:
- universum-0.2.1
- pqueue-1.3.2
- data-msgpack-0.0.8
- time-units-1.0.0
- aeson-extra-0.4.0.0
- recursion-schemes-5
- QuickCheck-2.9.2
- cryptonite-openssl-0.3
- UtilityTM-0.0.4
- serokell-util-0.1.3.2
- pvss-0.1
- base58-bytestring-0.1.0
- log-warper-0.4.2
- turtle-1.3.1                    # earlier versions don't have 'stat'
- optparse-applicative-0.13.0.0   # needed for turtle
- criterion-1.1.4.0               # older criterion doesn't like optparse-0.13
- code-page-0.1.1                 # needed for criterion


# This is for CI to pass --fast to all dependencies
apply-ghc-options: everything

<|MERGE_RESOLUTION|>--- conflicted
+++ resolved
@@ -35,11 +35,7 @@
   extra-dep: true
 - location:
     git: https://github.com/serokell/time-warp-nt.git
-<<<<<<< HEAD
-    commit: ffb2f6c70ee4147c97c4f1b33f1fc3d37a255182
-=======
     commit: 9b4927f8115499db2fa3ba07df50d60d02190790
->>>>>>> 9700db65
   extra-dep: true
 # These two are needed for time-warp-nt
 - location:
